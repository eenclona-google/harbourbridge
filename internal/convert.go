--- conflicted
+++ resolved
@@ -191,14 +191,11 @@
 	DataflowJobId            string
 	ShardToDataStreamNameMap map[string]string
 	ShardToDataflowJobMap    map[string]string
-<<<<<<< HEAD
 }
 
 type dataprocMetadata struct {
 	DataprocJobUrls []string
 	DataprocJobIds  []string
-=======
->>>>>>> 1811ebbd
 }
 
 // Stores information related to rules during schema conversion
