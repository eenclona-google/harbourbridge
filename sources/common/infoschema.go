--- conflicted
+++ resolved
@@ -114,7 +114,6 @@
 func ProcessDataWithDataproc(conv *internal.Conv, infoSchema InfoSchema, dataprocConfig map[string]string) error {
 	// Tables are ordered in alphabetical order with one exception: interleaved
 	// tables appear after the population of their parent table.
-
 	orderTableNames := ddl.OrderTables(conv.SpSchema)
 	numberOfTables := int64(len(orderTableNames))
 
@@ -124,7 +123,6 @@
 
 	progressCtr := 0
 	for _, spannerTable := range orderTableNames {
-
 		srcTable, _ := internal.GetSourceTable(conv, spannerTable)
 		srcSchema := conv.SrcSchema[srcTable]
 
@@ -165,11 +163,7 @@
 	location := subnet[strings.LastIndex(region_string, "/")+1 : strings.LastIndex(subnet, "/subnetworks")]
 
 	// Create the batch controller cliermnt.
-<<<<<<< HEAD
-	batchEndpoint := fmt.Sprintf("%s-dataproc.googleapis.com:443", "us-central1")
-=======
 	batchEndpoint := fmt.Sprintf("%s-dataproc.googleapis.com:443", location)
->>>>>>> 80034e5d
 	batchClient, err := dataproc.NewBatchControllerClient(ctx, option.WithEndpoint(batchEndpoint))
 
 	if err != nil {
@@ -180,11 +174,7 @@
 	defer batchClient.Close()
 
 	req := &dataprocpb.CreateBatchRequest{
-<<<<<<< HEAD
-		Parent: "projects/yadavaja-sandbox/locations/us-central1",
-=======
 		Parent: "projects/" + dataprocConfig["project"] + "/locations/" + location,
->>>>>>> 80034e5d
 		Batch: &dataprocpb.Batch{
 			RuntimeConfig: &dataprocpb.RuntimeConfig{
 				Version: "1.1",
@@ -237,25 +227,17 @@
 
 	resp, err := op.Wait(ctx)
 	if err != nil {
-<<<<<<< HEAD
 		println("error completing the batch: " + err.Error() + " \n")
-		return "", err
-=======
-		println("error completing the batch: %s\n", err)
 		println("Failing data migration from Dataproc template for " + srcSchema + "." + srcTable + " with batch id: " + resp.GetName())
->>>>>>> 80034e5d
-	}
-
-	println("Batch Name: " + resp.GetName())
-
-<<<<<<< HEAD
+		return resp.GetName(), err
+	}
+
+	batchName := resp.GetName()
+
 	splittedBatchName := strings.Split(batchName, "/")
 	jobId := splittedBatchName[5]
 
 	return jobId, err
-=======
-	return nil
->>>>>>> 80034e5d
 }
 
 // SetRowStats populates conv with the number of rows in each table.
