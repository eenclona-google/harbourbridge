// Copyright 2022 Google LLC
//
// Licensed under the Apache License, Version 2.0 (the "License");
// you may not use this file except in compliance with the License.
// You may obtain a copy of the License at
//
//      http://www.apache.org/licenses/LICENSE-2.0
//
// Unless required by applicable law or agreed to in writing, software
// distributed under the License is distributed on an "AS IS" BASIS,
// WITHOUT WARRANTIES OR CONDITIONS OF ANY KIND, either express or implied.
// See the License for the specific language governing permissions and
// limitations under the License.

// Package web defines web APIs to be used with harbourbridge frontend.
// Apart from schema conversion, this package involves API to update
// converted schema.
package webv2

import (
	"context"
	"database/sql"
	"encoding/json"
	"fmt"
	"io/fs"
	"io/ioutil"
	"log"
	"net/http"
	"os"
	"path/filepath"
	"sort"
	"strconv"
	"strings"
	"time"

	instance "cloud.google.com/go/spanner/admin/instance/apiv1"
	"github.com/cloudspannerecosystem/harbourbridge/cmd"
	"github.com/cloudspannerecosystem/harbourbridge/common/constants"
	"github.com/cloudspannerecosystem/harbourbridge/common/utils"
	"github.com/cloudspannerecosystem/harbourbridge/conversion"
	"github.com/cloudspannerecosystem/harbourbridge/internal"
	"github.com/cloudspannerecosystem/harbourbridge/internal/reports"
	"github.com/cloudspannerecosystem/harbourbridge/logger"
	"github.com/cloudspannerecosystem/harbourbridge/profiles"
	"github.com/cloudspannerecosystem/harbourbridge/proto/migration"
	"github.com/cloudspannerecosystem/harbourbridge/schema"
	"github.com/cloudspannerecosystem/harbourbridge/sources/common"
	"github.com/cloudspannerecosystem/harbourbridge/sources/mysql"
	"github.com/cloudspannerecosystem/harbourbridge/sources/oracle"
	"github.com/cloudspannerecosystem/harbourbridge/sources/postgres"
	"github.com/cloudspannerecosystem/harbourbridge/sources/sqlserver"
	"github.com/cloudspannerecosystem/harbourbridge/spanner/ddl"
	"github.com/cloudspannerecosystem/harbourbridge/webv2/config"
	helpers "github.com/cloudspannerecosystem/harbourbridge/webv2/helpers"
	"github.com/cloudspannerecosystem/harbourbridge/webv2/profile"
	"github.com/cloudspannerecosystem/harbourbridge/webv2/table"
	utilities "github.com/cloudspannerecosystem/harbourbridge/webv2/utilities"
	"github.com/google/uuid"
	"github.com/pkg/browser"
	instancepb "google.golang.org/genproto/googleapis/spanner/admin/instance/v1"

	"github.com/cloudspannerecosystem/harbourbridge/webv2/session"

	_ "github.com/go-sql-driver/mysql"
	"github.com/gorilla/handlers"

	index "github.com/cloudspannerecosystem/harbourbridge/webv2/index"
	primarykey "github.com/cloudspannerecosystem/harbourbridge/webv2/primarykey"

	go_ora "github.com/sijms/go-ora/v2"
)

// TODO:(searce):
// 1) Test cases for APIs
// 2) API for saving/updating table-level changes.
// 3) API for showing logs
// 4) Split all routing to an route.go file
// 5) API for downloading the schema file, ddl file and summary report file.
// 6) Update schema conv after setting global datatypes and return conv. (setTypeMap)
// 7) Add rateConversion() in schema conversion, ddl and report APIs.
// 8) Add an overview in summary report API
var mysqlTypeMap = make(map[string][]typeIssue)
var postgresTypeMap = make(map[string][]typeIssue)
var sqlserverTypeMap = make(map[string][]typeIssue)
var oracleTypeMap = make(map[string][]typeIssue)

// TODO:(searce) organize this file according to go style guidelines: generally
// have public constants and public type definitions first, then public
// functions, and finally helper functions (usually in order of importance).

// driverConfig contains the parameters needed to make a direct database connection. It is
// used to communicate via HTTP with the frontend.
type driverConfig struct {
	Driver      string `json:"Driver"`
	IsSharded   bool   `json:"IsSharded"`
	Host        string `json:"Host"`
	Port        string `json:"Port"`
	Database    string `json:"Database"`
	User        string `json:"User"`
	Password    string `json:"Password"`
	Dialect     string `json:"Dialect"`
	DataShardId string `json:"DataShardId"`
}

type driverConfigs struct {
	DbConfigs         []driverConfig `json:"DbConfigs"`
	IsRestoredSession string         `json:"IsRestoredSession"`
}

type shardedDataflowConfig struct {
	MigrationProfile profiles.SourceProfileConfig
}

type DataflowLocation struct {
	DataflowConfig profiles.DataflowConfig
}

type sessionSummary struct {
	DatabaseType       string
	ConnectionDetail   string
	SourceTableCount   int
	SpannerTableCount  int
	SourceIndexCount   int
	SpannerIndexCount  int
	ConnectionType     string
	SourceDatabaseName string
	Region             string
	NodeCount          int
	ProcessingUnits    int
	Instance           string
	Dialect            string
	IsSharded          bool
}

type progressDetails struct {
	Progress       int
	ErrorMessage   string
	ProgressStatus int
}

type migrationDetails struct {
<<<<<<< HEAD
	TargetDetails  targetDetails  `json:"TargetDetails"`
	DataflowConfig dataflowConfig `json:"DataflowConfig"`
	DataprocConfig dataprocConfig `json:"DataprocConfig"`
	MigrationMode  string         `json:MigrationMode`
	MigrationType  string         `json:MigrationType`
=======
	TargetDetails   targetDetails  `json:"TargetDetails"`
	DataflowConfig  dataflowConfig `json:"DataflowConfig"`
	MigrationMode   string         `json:MigrationMode`
	MigrationType   string         `json:MigrationType`
	IsSharded       bool           `json:"IsSharded"`
	SkipForeignKeys bool           `json:"skipForeignKeys"`
>>>>>>> 53d1bd97
}

type dataflowConfig struct {
	Network       string `json:Network`
	Subnetwork    string `json:Subnetwork`
	HostProjectId string `json:HostProjectId`
}

type dataprocConfig struct {
	Subnetwork string `json:"Subnetwork"`
	Hostname   string `json:"Hostname"`
	Port       string `json:"Port"`
}

type targetDetails struct {
	TargetDB                    string `json:"TargetDB"`
	SourceConnectionProfileName string `json:"SourceConnProfile"`
	TargetConnectionProfileName string `json:"TargetConnProfile"`
	ReplicationSlot             string `json:"ReplicationSlot"`
	Publication                 string `json:"Publication"`
}
type StreamingCfg struct {
	DatastreamCfg DatastreamCfg `json:"datastreamCfg"`
	DataflowCfg   DataflowCfg   `json:"dataflowCfg"`
	TmpDir        string        `json:"tmpDir"`
}
type DataflowCfg struct {
	JobName       string `json:"JobName"`
	Location      string `json:"Location"`
	Network       string `json:"Network"`
	Subnetwork    string `json:"Subnetwork"`
	HostProjectId string `json:"HostProjectId"`
}

type ConnectionConfig struct {
	Name     string `json:"name"`
	Location string `json:"location"`
}
type DatastreamCfg struct {
	StreamId               string           `json:"streamId"`
	StreamLocation         string           `json:"streamLocation"`
	StreamDisplayName      string           `json:"streamDisplayName"`
	SourceConnectionConfig ConnectionConfig `json:"sourceConnectionConfig"`
	TargetConnectionConfig ConnectionConfig `json:"destinationConnectionConfig"`
	Properties             string           `json:properties`
}

type ColMaxLength struct {
	SpDataType     string `json:"spDataType"`
	SpColMaxLength string `json:"spColMaxLength"`
}

type TableIdAndName struct {
	Id   string `json:"Id"`
	Name string `json:"Name"`
}

// databaseConnection creates connection with database
func databaseConnection(w http.ResponseWriter, r *http.Request) {
	reqBody, err := ioutil.ReadAll(r.Body)
	if err != nil {
		http.Error(w, fmt.Sprintf("Body Read Error : %v", err), http.StatusInternalServerError)
		return
	}
	var config driverConfig
	err = json.Unmarshal(reqBody, &config)
	if err != nil {
		http.Error(w, fmt.Sprintf("Request Body parse error : %v", err), http.StatusBadRequest)
		return
	}
	var dataSourceName string
	switch config.Driver {
	case constants.POSTGRES:
		dataSourceName = fmt.Sprintf("host=%s port=%s user=%s password=%s dbname=%s sslmode=disable", config.Host, config.Port, config.User, config.Password, config.Database)
	case constants.MYSQL:
		dataSourceName = fmt.Sprintf("%s:%s@tcp(%s:%s)/%s", config.User, config.Password, config.Host, config.Port, config.Database)
	case constants.SQLSERVER:
		dataSourceName = fmt.Sprintf(`sqlserver://%s:%s@%s:%s?database=%s`, config.User, config.Password, config.Host, config.Port, config.Database)
	case constants.ORACLE:
		portNumber, _ := strconv.Atoi(config.Port)
		dataSourceName = go_ora.BuildUrl(config.Host, portNumber, config.Database, config.User, config.Password, nil)
	default:
		http.Error(w, fmt.Sprintf("Driver : '%s' is not supported", config.Driver), http.StatusBadRequest)
		return
	}
	sourceDB, err := sql.Open(config.Driver, dataSourceName)
	if err != nil {
		http.Error(w, fmt.Sprintf("Database connection error, check connection properties."), http.StatusInternalServerError)
		return
	}
	// Open doesn't open a connection. Validate database connection.
	err = sourceDB.Ping()
	if err != nil {
		http.Error(w, fmt.Sprintf("Database connection error, check connection properties."), http.StatusInternalServerError)
		return
	}

	sessionState := session.GetSessionState()
	sessionState.SourceDB = sourceDB
	sessionState.DbName = config.Database
	// schema and user is same in oracle.
	if config.Driver == constants.ORACLE {
		sessionState.DbName = config.User
	}
	sessionState.Driver = config.Driver
	sessionState.SessionFile = ""
	sessionState.Dialect = config.Dialect
	sessionState.IsSharded = config.IsSharded
	sessionState.SourceDBConnDetails = session.SourceDBConnDetails{
		Host:           config.Host,
		Port:           config.Port,
		User:           config.User,
		Password:       config.Password,
		ConnectionType: helpers.DIRECT_CONNECT_MODE,
	}
	w.WriteHeader(http.StatusOK)
}

// convertSchemaSQL converts source database to Spanner when using
// with postgres and mysql driver.
func convertSchemaSQL(w http.ResponseWriter, r *http.Request) {
	sessionState := session.GetSessionState()
	if sessionState.SourceDB == nil || sessionState.DbName == "" || sessionState.Driver == "" {
		http.Error(w, fmt.Sprintf("Database is not configured or Database connection is lost. Please set configuration and connect to database."), http.StatusNotFound)
		return
	}
	conv := internal.MakeConv()

	conv.SpDialect = sessionState.Dialect
	var err error
	switch sessionState.Driver {
	case constants.MYSQL:
		err = common.ProcessSchema(conv, mysql.InfoSchemaImpl{DbName: sessionState.DbName, Db: sessionState.SourceDB}, common.DefaultWorkers)
	case constants.POSTGRES:
		temp := false
		err = common.ProcessSchema(conv, postgres.InfoSchemaImpl{Db: sessionState.SourceDB, IsSchemaUnique: &temp}, common.DefaultWorkers)
	case constants.SQLSERVER:
		err = common.ProcessSchema(conv, sqlserver.InfoSchemaImpl{DbName: sessionState.DbName, Db: sessionState.SourceDB}, common.DefaultWorkers)
	case constants.ORACLE:
		err = common.ProcessSchema(conv, oracle.InfoSchemaImpl{DbName: strings.ToUpper(sessionState.DbName), Db: sessionState.SourceDB}, common.DefaultWorkers)
	default:
		http.Error(w, fmt.Sprintf("Driver : '%s' is not supported", sessionState.Driver), http.StatusBadRequest)
		return
	}
	if err != nil {
		http.Error(w, fmt.Sprintf("Schema Conversion Error : %v", err), http.StatusNotFound)
		return
	}

	sessionState.Conv = conv

	primarykey.DetectHotspot()
	index.IndexSuggestion()

	sessionMetadata := session.SessionMetadata{
		SessionName:  "NewSession",
		DatabaseType: sessionState.Driver,
		DatabaseName: sessionState.DbName,
		Dialect:      sessionState.Dialect,
	}

	convm := session.ConvWithMetadata{
		SessionMetadata: sessionMetadata,
		Conv:            *conv,
	}
	sessionState.Conv = conv
	sessionState.SessionMetadata = sessionMetadata
	w.WriteHeader(http.StatusOK)
	json.NewEncoder(w).Encode(convm)
}

// dumpConfig contains the parameters needed to run the tool using dump approach. It is
// used to communicate via HTTP with the frontend.
type dumpConfig struct {
	Driver   string `json:"Driver"`
	FilePath string `json:"Path"`
}

type spannerDetails struct {
	Dialect string `json:"Dialect"`
}

type convertFromDumpRequest struct {
	Config         dumpConfig     `json:"Config"`
	SpannerDetails spannerDetails `json:"SpannerDetails"`
}

func setSourceDBDetailsForDump(w http.ResponseWriter, r *http.Request) {
	sessionState := session.GetSessionState()
	reqBody, err := ioutil.ReadAll(r.Body)
	if err != nil {
		http.Error(w, fmt.Sprintf("Body Read Error : %v", err), http.StatusInternalServerError)
		return
	}
	var dc dumpConfig
	err = json.Unmarshal(reqBody, &dc)
	if err != nil {
		http.Error(w, fmt.Sprintf("Request Body parse error : %v", err), http.StatusBadRequest)
		return
	}
	dc.FilePath = "upload-file/" + dc.FilePath
	_, err = os.Open(dc.FilePath)
	if err != nil {
		http.Error(w, fmt.Sprintf("Failed to open dump file : %v, no such file or directory", dc.FilePath), http.StatusNotFound)
		return
	}
	sessionState.SourceDBConnDetails = session.SourceDBConnDetails{
		Path:           dc.FilePath,
		ConnectionType: helpers.DUMP_MODE,
	}
	w.WriteHeader(http.StatusOK)
}

// getSourceProfileConfig returns the configured source profile by the user
func getSourceProfileConfig(w http.ResponseWriter, r *http.Request) {
	sessionState := session.GetSessionState()
	sourceProfileConfig := sessionState.SourceProfileConfig
	w.WriteHeader(http.StatusOK)
	json.NewEncoder(w).Encode(sourceProfileConfig)
}

func setDataflowDetailsForShardedMigrations(w http.ResponseWriter, r *http.Request) {
	sessionState := session.GetSessionState()
	reqBody, err := ioutil.ReadAll(r.Body)
	if err != nil {
		http.Error(w, fmt.Sprintf("Body Read Error : %v", err), http.StatusInternalServerError)
		return
	}
	var dataflowLocation DataflowLocation
	err = json.Unmarshal(reqBody, &dataflowLocation)
	if err != nil {
		http.Error(w, fmt.Sprintf("Request Body parse error : %v", err), http.StatusBadRequest)
		return
	}
	sessionState.SourceProfileConfig.ShardConfigurationDataflow.DataflowConfig = profiles.DataflowConfig{
		Location:      sessionState.Region,
		Network:       dataflowLocation.DataflowConfig.Network,
		Subnetwork:    dataflowLocation.DataflowConfig.Subnetwork,
		HostProjectId: dataflowLocation.DataflowConfig.HostProjectId,
	}
	w.WriteHeader(http.StatusOK)
}

func setShardsSourceDBDetailsForDataflow(w http.ResponseWriter, r *http.Request) {
	//Take the received object and store it into session state.
	sessionState := session.GetSessionState()
	reqBody, err := ioutil.ReadAll(r.Body)
	if err != nil {
		http.Error(w, fmt.Sprintf("Body Read Error : %v", err), http.StatusInternalServerError)
		return
	}
	var srcConfig shardedDataflowConfig
	err = json.Unmarshal(reqBody, &srcConfig)
	if err != nil {
		http.Error(w, fmt.Sprintf("Request Body parse error : %v", err), http.StatusBadRequest)
		return
	}
	sessionState.SourceProfileConfig = srcConfig.MigrationProfile
	//create dataflow config with defaults, it gets overridden if DataflowConfig is specified using the form.
	//create dataflow config with defaults, it gets overridden if DataflowConfig is specified using the form.
	sessionState.SourceProfileConfig.ShardConfigurationDataflow.DataflowConfig = profiles.DataflowConfig{
		Location:      sessionState.Region,
		Network:       "",
		Subnetwork:    "",
		HostProjectId: sessionState.GCPProjectID,
	}
	w.WriteHeader(http.StatusOK)
}

func setShardsSourceDBDetailsForBulk(w http.ResponseWriter, r *http.Request) {
	sessionState := session.GetSessionState()
	reqBody, err := ioutil.ReadAll(r.Body)
	if err != nil {
		http.Error(w, fmt.Sprintf("Body Read Error : %v", err), http.StatusInternalServerError)
		return
	}
	var shardConfigs driverConfigs
	err = json.Unmarshal(reqBody, &shardConfigs)
	if err != nil {
		http.Error(w, fmt.Sprintf("Request Body parse error : %v", err), http.StatusBadRequest)
		return
	}
	var connDetailsList []profiles.DirectConnectionConfig
	for i, config := range shardConfigs.DbConfigs {
		dataSourceName := fmt.Sprintf("%s:%s@tcp(%s:%s)/%s", config.User, config.Password, config.Host, config.Port, config.Database)
		sourceDB, err := sql.Open(config.Driver, dataSourceName)
		if err != nil {
			http.Error(w, "Database connection error, check connection properties.", http.StatusInternalServerError)
			return
		}
		// Open doesn't open a connection. Validate database connection.
		err = sourceDB.Ping()
		if err != nil {
			http.Error(w, "Database connection error, check connection properties.", http.StatusInternalServerError)
			return
		}
		sessionState.DbName = config.Database
		sessionState.SessionFile = ""
		connDetail := profiles.DirectConnectionConfig{
			Host:        config.Host,
			Port:        config.Port,
			User:        config.User,
			Password:    config.Password,
			DbName:      config.Database,
			DataShardId: config.DataShardId,
		}
		connDetailsList = append(connDetailsList, connDetail)
		//set the first shard as the schema shard when restoring from a session file
		if shardConfigs.IsRestoredSession == constants.SESSION_FILE {
			if i == 0 {
				sessionState.SourceDBConnDetails = session.SourceDBConnDetails{
					Host:           config.Host,
					Port:           config.Port,
					User:           config.User,
					Password:       config.Password,
					ConnectionType: helpers.DIRECT_CONNECT_MODE,
				}
			}
		}
	}
	sessionState.ShardedDbConnDetails = connDetailsList
	w.WriteHeader(http.StatusOK)
}

func setSourceDBDetailsForDirectConnect(w http.ResponseWriter, r *http.Request) {
	sessionState := session.GetSessionState()
	reqBody, err := ioutil.ReadAll(r.Body)
	if err != nil {
		http.Error(w, fmt.Sprintf("Body Read Error : %v", err), http.StatusInternalServerError)
		return
	}
	var config driverConfig
	err = json.Unmarshal(reqBody, &config)
	if err != nil {
		http.Error(w, fmt.Sprintf("Request Body parse error : %v", err), http.StatusBadRequest)
		return
	}

	var dataSourceName string
	switch config.Driver {
	case constants.POSTGRES:
		dataSourceName = fmt.Sprintf("host=%s port=%s user=%s password=%s dbname=%s sslmode=disable", config.Host, config.Port, config.User, config.Password, config.Database)
	case constants.MYSQL:
		dataSourceName = fmt.Sprintf("%s:%s@tcp(%s:%s)/%s", config.User, config.Password, config.Host, config.Port, config.Database)
	case constants.SQLSERVER:
		dataSourceName = fmt.Sprintf(`sqlserver://%s:%s@%s:%s?database=%s`, config.User, config.Password, config.Host, config.Port, config.Database)
	case constants.ORACLE:
		portNumber, _ := strconv.Atoi(config.Port)
		dataSourceName = go_ora.BuildUrl(config.Host, portNumber, config.Database, config.User, config.Password, nil)
	default:
		http.Error(w, fmt.Sprintf("Driver : '%s' is not supported", config.Driver), http.StatusBadRequest)
		return
	}
	sourceDB, err := sql.Open(config.Driver, dataSourceName)
	if err != nil {
		http.Error(w, "Database connection error, check connection properties.", http.StatusInternalServerError)
		return
	}
	// Open doesn't open a connection. Validate database connection.
	err = sourceDB.Ping()
	if err != nil {
		http.Error(w, "Database connection error, check connection properties.", http.StatusInternalServerError)
		return
	}

	sessionState.DbName = config.Database
	// schema and user is same in oracle.
	if config.Driver == constants.ORACLE {
		sessionState.DbName = config.User
	}
	sessionState.SessionFile = ""
	sessionState.SourceDBConnDetails = session.SourceDBConnDetails{
		Host:           config.Host,
		Port:           config.Port,
		User:           config.User,
		Password:       config.Password,
		ConnectionType: helpers.DIRECT_CONNECT_MODE,
	}
	w.WriteHeader(http.StatusOK)
}

// convertSchemaDump converts schema from dump file to Spanner schema for
// mysqldump and pg_dump driver.
func convertSchemaDump(w http.ResponseWriter, r *http.Request) {
	reqBody, err := ioutil.ReadAll(r.Body)
	if err != nil {
		http.Error(w, fmt.Sprintf("Body Read Error : %v", err), http.StatusInternalServerError)
		return
	}
	var dc convertFromDumpRequest
	err = json.Unmarshal(reqBody, &dc)
	if err != nil {
		http.Error(w, fmt.Sprintf("Request Body parse error : %v", err), http.StatusBadRequest)
		return
	}
	f, err := os.Open(constants.UPLOAD_FILE_DIR + "/" + dc.Config.FilePath)
	if err != nil {
		http.Error(w, fmt.Sprintf("Failed to open dump file : %v, no such file or directory", dc.Config.FilePath), http.StatusNotFound)
		return
	}
	// We don't support Dynamodb in web hence no need to pass schema sample size here.
	sourceProfile, _ := profiles.NewSourceProfile("", dc.Config.Driver)
	sourceProfile.Driver = dc.Config.Driver
	targetProfile, _ := profiles.NewTargetProfile(fmt.Sprintf("dialect=%s", dc.SpannerDetails.Dialect))
	conv, err := conversion.SchemaConv(sourceProfile, targetProfile, &utils.IOStreams{In: f, Out: os.Stdout})
	if err != nil {
		http.Error(w, fmt.Sprintf("Schema Conversion Error : %v", err), http.StatusNotFound)
		return
	}

	sessionMetadata := session.SessionMetadata{
		SessionName:  "NewSession",
		DatabaseType: dc.Config.Driver,
		DatabaseName: filepath.Base(dc.Config.FilePath),
		Dialect:      dc.SpannerDetails.Dialect,
	}

	sessionState := session.GetSessionState()
	sessionState.Conv = conv

	primarykey.DetectHotspot()
	index.IndexSuggestion()

	sessionState.SessionMetadata = sessionMetadata
	sessionState.Driver = dc.Config.Driver
	sessionState.DbName = ""
	sessionState.SessionFile = ""
	sessionState.SourceDB = nil
	sessionState.Dialect = dc.SpannerDetails.Dialect
	sessionState.SourceDBConnDetails = session.SourceDBConnDetails{
		Path:           constants.UPLOAD_FILE_DIR + "/" + dc.Config.FilePath,
		ConnectionType: helpers.DUMP_MODE,
	}

	convm := session.ConvWithMetadata{
		SessionMetadata: sessionMetadata,
		Conv:            *conv,
	}
	w.WriteHeader(http.StatusOK)
	json.NewEncoder(w).Encode(convm)
}

// loadSession load seesion file to Harbourbridge.
func loadSession(w http.ResponseWriter, r *http.Request) {
	sessionState := session.GetSessionState()

	utilities.InitObjectId()

	reqBody, err := ioutil.ReadAll(r.Body)
	if err != nil {
		http.Error(w, fmt.Sprintf("Body Read Error : %v", err), http.StatusInternalServerError)
		return
	}
	var s session.SessionParams
	err = json.Unmarshal(reqBody, &s)
	if err != nil {
		http.Error(w, fmt.Sprintf("Request Body parse error : %v", err), http.StatusBadRequest)
		return
	}
	conv := internal.MakeConv()
	metadata := session.SessionMetadata{}

	err = session.ReadSessionFileForSessionMetadata(&metadata, constants.UPLOAD_FILE_DIR+"/"+s.FilePath)
	if err != nil {
		switch err.(type) {
		case *fs.PathError:
			http.Error(w, fmt.Sprintf("Failed to open session file : %v, no such file or directory", s.FilePath), http.StatusNotFound)
		default:
			http.Error(w, fmt.Sprintf("Failed to parse session file : %v", err), http.StatusBadRequest)
		}
		return
	}

	dbType := metadata.DatabaseType
	switch dbType {
	case constants.PGDUMP:
		dbType = constants.POSTGRES
	case constants.MYSQLDUMP:
		dbType = constants.MYSQL
	}
	if dbType != s.Driver {
		http.Error(w, fmt.Sprintf("Not a valid %v session file", dbType), http.StatusBadRequest)
		return
	}

	err = conversion.ReadSessionFile(conv, constants.UPLOAD_FILE_DIR+"/"+s.FilePath)
	if err != nil {
		switch err.(type) {
		case *fs.PathError:
			http.Error(w, fmt.Sprintf("Failed to open session file : %v, no such file or directory", s.FilePath), http.StatusNotFound)
		default:
			http.Error(w, fmt.Sprintf("Failed to parse session file : %v", err), http.StatusBadRequest)
		}
		return
	}

	sessionMetadata := session.SessionMetadata{
		SessionName:  "NewSession",
		DatabaseType: s.Driver,
		DatabaseName: metadata.DatabaseName,
		Dialect:      conv.SpDialect,
	}

	if sessionMetadata.DatabaseName == "" {
		sessionMetadata.DatabaseName = strings.TrimRight(filepath.Base(s.FilePath), filepath.Ext(s.FilePath))
	}

	sessionState.Conv = conv

	primarykey.DetectHotspot()
	index.IndexSuggestion()

	sessionState.Conv.UsedNames = internal.ComputeUsedNames(sessionState.Conv)

	sessionState.SessionMetadata = sessionMetadata
	sessionState.Driver = s.Driver
	sessionState.SessionFile = constants.UPLOAD_FILE_DIR + s.FilePath
	sessionState.SourceDBConnDetails = session.SourceDBConnDetails{
		Path:           constants.UPLOAD_FILE_DIR + "/" + s.FilePath,
		ConnectionType: helpers.SESSION_FILE_MODE,
	}
	sessionState.Dialect = conv.SpDialect

	convm := session.ConvWithMetadata{
		SessionMetadata: sessionMetadata,
		Conv:            *conv,
	}
	w.WriteHeader(http.StatusOK)
	json.NewEncoder(w).Encode(convm)
}

func fetchLastLoadedSessionDetails(w http.ResponseWriter, r *http.Request) {
	sessionState := session.GetSessionState()
	convm := session.ConvWithMetadata{
		SessionMetadata: sessionState.SessionMetadata,
		Conv:            *sessionState.Conv,
	}
	w.WriteHeader(http.StatusOK)
	json.NewEncoder(w).Encode(convm)
}

// getDDL returns the Spanner DDL for each table in alphabetical order.
// Unlike internal/convert.go's GetDDL, it does not print tables in a way that
// respects the parent/child ordering of interleaved tables.
// Though foreign keys and secondary indexes are displayed, getDDL cannot be used to
// build DDL to send to Spanner.
func getDDL(w http.ResponseWriter, r *http.Request) {
	sessionState := session.GetSessionState()
	c := ddl.Config{Comments: true, ProtectIds: false, SpDialect: sessionState.Conv.SpDialect, Source: sessionState.Driver}
	var tables []string
	for t := range sessionState.Conv.SpSchema {
		tables = append(tables, t)
	}
	sort.Strings(tables)
	ddl := make(map[string]string)
	for _, t := range tables {
		table := sessionState.Conv.SpSchema[t]
		tableDdl := table.PrintCreateTable(sessionState.Conv.SpSchema, c) + ";"
		if len(table.Indexes) > 0 {
			tableDdl = tableDdl + "\n"
		}
		for _, index := range table.Indexes {
			tableDdl = tableDdl + "\n" + index.PrintCreateIndex(table, c) + ";"
		}
		if len(table.ForeignKeys) > 0 {
			tableDdl = tableDdl + "\n"
		}
		for _, fk := range table.ForeignKeys {
			tableDdl = tableDdl + "\n" + fk.PrintForeignKeyAlterTable(sessionState.Conv.SpSchema, c, t) + ";"
		}

		ddl[t] = tableDdl
	}
	w.WriteHeader(http.StatusOK)
	json.NewEncoder(w).Encode(ddl)
}

func getStandardTypeToPGSQLTypemap(w http.ResponseWriter, r *http.Request) {
	w.WriteHeader(http.StatusOK)
	json.NewEncoder(w).Encode(ddl.STANDARD_TYPE_TO_PGSQL_TYPEMAP)
}

func getPGSQLToStandardTypeTypemap(w http.ResponseWriter, r *http.Request) {
	w.WriteHeader(http.StatusOK)
	json.NewEncoder(w).Encode(ddl.PGSQL_TO_STANDARD_TYPE_TYPEMAP)
}

// getTypeMap returns the source to Spanner typemap only for the
// source types used in current conversion.
func getTypeMap(w http.ResponseWriter, r *http.Request) {
	sessionState := session.GetSessionState()

	if sessionState.Conv == nil || sessionState.Driver == "" {
		http.Error(w, fmt.Sprintf("Schema is not converted or Driver is not configured properly. Please retry converting the database to Spanner."), http.StatusNotFound)
		return
	}
	var typeMap map[string][]typeIssue
	initializeTypeMap()
	switch sessionState.Driver {
	case constants.MYSQL, constants.MYSQLDUMP:
		typeMap = mysqlTypeMap
	case constants.POSTGRES, constants.PGDUMP:
		typeMap = postgresTypeMap
	case constants.SQLSERVER:
		typeMap = sqlserverTypeMap
	case constants.ORACLE:
		typeMap = oracleTypeMap
	default:
		http.Error(w, fmt.Sprintf("Driver : '%s' is not supported", sessionState.Driver), http.StatusBadRequest)
		return
	}
	// Filter typeMap so it contains just the types SrcSchema uses.
	filteredTypeMap := make(map[string][]typeIssue)
	for _, srcTable := range sessionState.Conv.SrcSchema {
		for _, colDef := range srcTable.ColDefs {
			if _, ok := filteredTypeMap[colDef.Type.Name]; ok {
				continue
			}
			// Timestamp and interval types do not have exact key in typemap.
			// Typemap for  TIMESTAMP(6), TIMESTAMP(6) WITH LOCAL TIMEZONE,TIMESTAMP(6) WITH TIMEZONE is stored into TIMESTAMP key.
			// Same goes with interval types like INTERVAL YEAR(2) TO MONTH, INTERVAL DAY(2) TO SECOND(6) etc.
			// If exact key not found then check with regex.
			if _, ok := typeMap[colDef.Type.Name]; !ok {
				if oracle.TimestampReg.MatchString(colDef.Type.Name) {
					filteredTypeMap[colDef.Type.Name] = typeMap["TIMESTAMP"]
				} else if oracle.IntervalReg.MatchString(colDef.Type.Name) {
					filteredTypeMap[colDef.Type.Name] = typeMap["INTERVAL"]
				}
				continue
			}
			filteredTypeMap[colDef.Type.Name] = typeMap[colDef.Type.Name]
		}
	}
	for key, values := range filteredTypeMap {
		for i := range values {
			if sessionState.Dialect == constants.DIALECT_POSTGRESQL {
				spType := ddl.Type{
					Name: filteredTypeMap[key][i].T,
				}
				filteredTypeMap[key][i].DisplayT = ddl.GetPGType(spType)
			} else {
				filteredTypeMap[key][i].DisplayT = filteredTypeMap[key][i].T
			}

		}
	}
	w.WriteHeader(http.StatusOK)
	json.NewEncoder(w).Encode(filteredTypeMap)
}

// getTableWithErrors checks the errors in the spanner schema
// and returns a list of tables with errors
func getTableWithErrors(w http.ResponseWriter, r *http.Request) {
	sessionState := session.GetSessionState()
	var tableIdName []TableIdAndName
	for id, issues := range sessionState.Conv.SchemaIssues {
		if len(issues.TableLevelIssues) != 0 {
			t := TableIdAndName{
				Id:   id,
				Name: sessionState.Conv.SpSchema[id].Name,
			}
			tableIdName = append(tableIdName, t)
		}
	}
	w.WriteHeader(http.StatusOK)
	json.NewEncoder(w).Encode(tableIdName)
}

// applyRule allows to add rules that changes the schema
// currently it supports two types of operations viz. SetGlobalDataType and AddIndex
func applyRule(w http.ResponseWriter, r *http.Request) {
	reqBody, err := ioutil.ReadAll(r.Body)
	if err != nil {
		http.Error(w, fmt.Sprintf("Body Read Error : %v", err), http.StatusInternalServerError)
		return
	}
	var rule internal.Rule
	err = json.Unmarshal(reqBody, &rule)
	if err != nil {
		http.Error(w, fmt.Sprintf("Request Body parse error : %v", err), http.StatusBadRequest)
		return
	}

	if rule.Type == constants.GlobalDataTypeChange {
		d, err := json.Marshal(rule.Data)
		if err != nil {
			http.Error(w, "Invalid rule data", http.StatusInternalServerError)
			return
		}
		typeMap := map[string]string{}
		err = json.Unmarshal(d, &typeMap)
		if err != nil {
			http.Error(w, "Invalid rule data", http.StatusInternalServerError)
			return
		}
		setGlobalDataType(typeMap)
	} else if rule.Type == constants.AddIndex {
		d, err := json.Marshal(rule.Data)
		if err != nil {
			http.Error(w, "Invalid rule data", http.StatusInternalServerError)
			return
		}
		newIdx := ddl.CreateIndex{}
		err = json.Unmarshal(d, &newIdx)
		if err != nil {
			http.Error(w, "Invalid rule data", http.StatusInternalServerError)
			return
		}
		addedIndex, err := addIndex(newIdx)
		if err != nil {
			http.Error(w, err.Error(), http.StatusInternalServerError)
			return
		}
		rule.Data = addedIndex
	} else if rule.Type == constants.EditColumnMaxLength {
		d, err := json.Marshal(rule.Data)
		if err != nil {
			http.Error(w, "Invalid rule data", http.StatusInternalServerError)
			return
		}
		var colMaxLength ColMaxLength
		err = json.Unmarshal(d, &colMaxLength)
		if err != nil {
			http.Error(w, "Invalid rule data", http.StatusInternalServerError)
			return
		}
		setSpColMaxLength(colMaxLength, rule.AssociatedObjects)
	} else {
		http.Error(w, "Invalid rule type", http.StatusInternalServerError)
		return
	}

	ruleId := internal.GenerateRuleId()
	rule.Id = ruleId

	sessionState := session.GetSessionState()
	sessionState.Conv.Rules = append(sessionState.Conv.Rules, rule)
	session.UpdateSessionFile()
	convm := session.ConvWithMetadata{
		SessionMetadata: sessionState.SessionMetadata,
		Conv:            *sessionState.Conv,
	}
	w.WriteHeader(http.StatusOK)
	json.NewEncoder(w).Encode(convm)
}

func dropRule(w http.ResponseWriter, r *http.Request) {
	ruleId := r.FormValue("id")
	if ruleId == "" {
		http.Error(w, fmt.Sprint("Rule id is empty"), http.StatusBadRequest)
		return
	}
	sessionState := session.GetSessionState()
	conv := sessionState.Conv
	var rule internal.Rule
	position := -1

	for i, r := range conv.Rules {
		if r.Id == ruleId {
			rule = r
			position = i
			break
		}
	}
	if position == -1 {
		http.Error(w, fmt.Sprint("Rule to be deleted not found"), http.StatusBadRequest)
		return
	}

	if rule.Type == constants.AddIndex {
		if rule.Enabled {
			d, err := json.Marshal(rule.Data)
			if err != nil {
				http.Error(w, "Invalid rule data", http.StatusInternalServerError)
				return
			}
			var index ddl.CreateIndex
			err = json.Unmarshal(d, &index)
			if err != nil {
				http.Error(w, "Invalid rule data", http.StatusInternalServerError)
				return
			}
			tableId := index.TableId
			indexId := index.Id
			err = dropSecondaryIndexHelper(tableId, indexId)
			if err != nil {
				http.Error(w, fmt.Sprintf("%v", err), http.StatusBadRequest)
				return
			}
		}
	} else if rule.Type == constants.GlobalDataTypeChange {
		d, err := json.Marshal(rule.Data)
		if err != nil {
			http.Error(w, "Invalid rule data", http.StatusInternalServerError)
			return
		}
		typeMap := map[string]string{}
		err = json.Unmarshal(d, &typeMap)
		if err != nil {
			http.Error(w, "Invalid rule data", http.StatusInternalServerError)
			return
		}
		revertGlobalDataType(typeMap)
	} else if rule.Type == constants.EditColumnMaxLength {
		d, err := json.Marshal(rule.Data)
		if err != nil {
			http.Error(w, "Invalid rule data", http.StatusInternalServerError)
			return
		}
		var colMaxLength ColMaxLength
		err = json.Unmarshal(d, &colMaxLength)
		if err != nil {
			http.Error(w, "Invalid rule data", http.StatusInternalServerError)
			return
		}
		revertSpColMaxLength(colMaxLength, rule.AssociatedObjects)
	} else {
		http.Error(w, "Invalid rule type", http.StatusInternalServerError)
		return
	}

	sessionState.Conv.Rules = append(conv.Rules[:position], conv.Rules[position+1:]...)
	if len(sessionState.Conv.Rules) == 0 {
		sessionState.Conv.Rules = nil
	}
	session.UpdateSessionFile()
	convm := session.ConvWithMetadata{
		SessionMetadata: sessionState.SessionMetadata,
		Conv:            *sessionState.Conv,
	}
	w.WriteHeader(http.StatusOK)
	json.NewEncoder(w).Encode(convm)

}

// setGlobalDataType allows to change Spanner type globally.
// It takes a map from source type to Spanner type and updates
// the Spanner schema accordingly.
func setGlobalDataType(typeMap map[string]string) {
	sessionState := session.GetSessionState()

	// Redo source-to-Spanner typeMap using t (the mapping specified in the http request).
	// We drive this process by iterating over the Spanner schema because we want to preserve all
	// other customizations that have been performed via the UI (dropping columns, renaming columns
	// etc). In particular, note that we can't just blindly redo schema conversion (using an appropriate
	// version of 'toDDL' with the new typeMap).
	for tableId, spSchema := range sessionState.Conv.SpSchema {
		for colId := range spSchema.ColDefs {
			srcColDef := sessionState.Conv.SrcSchema[tableId].ColDefs[colId]
			// If the srcCol's type is in the map, then recalculate the Spanner type
			// for this column using the map. Otherwise, leave the ColDef for this
			// column as is. Note that per-column type overrides could be lost in
			// this process -- the mapping in typeMap always takes precendence.
			if _, found := typeMap[srcColDef.Type.Name]; found {
				utilities.UpdateDataType(sessionState.Conv, typeMap[srcColDef.Type.Name], tableId, colId)
			}
		}
		common.ComputeNonKeyColumnSize(sessionState.Conv, tableId)
	}
}

func setSpColMaxLength(spColMaxLength ColMaxLength, associatedObjects string) {
	sessionState := session.GetSessionState()
	if associatedObjects == "All table" {
		for tId := range sessionState.Conv.SpSchema {
			for _, colDef := range sessionState.Conv.SpSchema[tId].ColDefs {
				if colDef.T.Name == spColMaxLength.SpDataType {
					spColDef := colDef
					if spColDef.T.Len == ddl.MaxLength {
						spColDef.T.Len, _ = strconv.ParseInt(spColMaxLength.SpColMaxLength, 10, 64)
					}
					sessionState.Conv.SpSchema[tId].ColDefs[colDef.Id] = spColDef
				}
			}
			common.ComputeNonKeyColumnSize(sessionState.Conv, tId)
		}
	} else {
		for _, colDef := range sessionState.Conv.SpSchema[associatedObjects].ColDefs {
			if colDef.T.Name == spColMaxLength.SpDataType {
				spColDef := colDef
				if spColDef.T.Len == ddl.MaxLength {
					table.UpdateColumnSize(spColMaxLength.SpColMaxLength, associatedObjects, colDef.Id, sessionState.Conv)
				}
			}
		}
		common.ComputeNonKeyColumnSize(sessionState.Conv, associatedObjects)
	}
}

func revertSpColMaxLength(spColMaxLength ColMaxLength, associatedObjects string) {
	sessionState := session.GetSessionState()
	spColLen, _ := strconv.ParseInt(spColMaxLength.SpColMaxLength, 10, 64)
	if associatedObjects == "All table" {
		for tId := range sessionState.Conv.SpSchema {
			for colId, colDef := range sessionState.Conv.SpSchema[tId].ColDefs {
				if colDef.T.Name == spColMaxLength.SpDataType {
					utilities.UpdateMaxColumnLen(sessionState.Conv, spColMaxLength.SpDataType, tId, colId, spColLen)
				}
			}
			common.ComputeNonKeyColumnSize(sessionState.Conv, tId)
		}
	} else {
		for colId, colDef := range sessionState.Conv.SpSchema[associatedObjects].ColDefs {
			if colDef.T.Name == spColMaxLength.SpDataType {
				utilities.UpdateMaxColumnLen(sessionState.Conv, spColMaxLength.SpDataType, associatedObjects, colId, spColLen)
			}
		}
		common.ComputeNonKeyColumnSize(sessionState.Conv, associatedObjects)
	}
}

// revertGlobalDataType revert back the spanner type to default
// when the rule that is used to apply the data-type change is deleted.
// It takes a map from source type to Spanner type and updates
// the Spanner schema accordingly.
func revertGlobalDataType(typeMap map[string]string) {
	sessionState := session.GetSessionState()

	for tableId, spSchema := range sessionState.Conv.SpSchema {
		for colId, colDef := range spSchema.ColDefs {
			srcColDef, found := sessionState.Conv.SrcSchema[tableId].ColDefs[colId]
			if !found {
				continue
			}
			spType, found := typeMap[srcColDef.Type.Name]

			if !found {
				continue
			}

			if colDef.T.Name == spType {
				utilities.UpdateDataType(sessionState.Conv, "", tableId, colId)
			}
		}
		common.ComputeNonKeyColumnSize(sessionState.Conv, tableId)
	}
}

// addIndex checks the new name for spanner name validity, ensures the new name is already not used by existing tables
// secondary indexes or foreign key constraints. If above checks passed then new indexes are added to the schema else appropriate
// error thrown.
func addIndex(newIndex ddl.CreateIndex) (ddl.CreateIndex, error) {
	// Check new name for spanner name validity.
	newNames := []string{}
	newNames = append(newNames, newIndex.Name)

	if ok, invalidNames := utilities.CheckSpannerNamesValidity(newNames); !ok {
		return ddl.CreateIndex{}, fmt.Errorf("following names are not valid Spanner identifiers: %s", strings.Join(invalidNames, ","))
	}
	// Check that the new names are not already used by existing tables, secondary indexes or foreign key constraints.
	if ok, err := utilities.CanRename(newNames, newIndex.TableId); !ok {
		return ddl.CreateIndex{}, err
	}

	sessionState := session.GetSessionState()
	sp := sessionState.Conv.SpSchema[newIndex.TableId]

	newIndexes := []ddl.CreateIndex{newIndex}
	index.CheckIndexSuggestion(newIndexes, sp)
	for i := 0; i < len(newIndexes); i++ {
		newIndexes[i].Id = internal.GenerateIndexesId()
	}

	sessionState.Conv.UsedNames[strings.ToLower(newIndex.Name)] = true
	sp.Indexes = append(sp.Indexes, newIndexes...)
	sessionState.Conv.SpSchema[newIndex.TableId] = sp
	return newIndexes[0], nil
}

// getConversionRate returns table wise color coded conversion rate.
func getConversionRate(w http.ResponseWriter, r *http.Request) {
	sessionState := session.GetSessionState()
	hb_reports := reports.AnalyzeTables(sessionState.Conv, nil)
	rate := make(map[string]string)
	for _, t := range hb_reports {
		rate[t.SpTable], _ = reports.RateSchema(t.Cols, t.Warnings, t.Errors, t.SyntheticPKey != "", false)
	}
	w.WriteHeader(http.StatusOK)
	json.NewEncoder(w).Encode(rate)
}

// getSchemaFile generates schema file and returns file path.
func getSchemaFile(w http.ResponseWriter, r *http.Request) {
	ioHelper := &utils.IOStreams{In: os.Stdin, Out: os.Stdout}
	var err error
	now := time.Now()
	filePrefix, err := utilities.GetFilePrefix(now)
	if err != nil {
		http.Error(w, fmt.Sprintf("Can not get file prefix : %v", err), http.StatusInternalServerError)
	}
	schemaFileName := "frontend/" + filePrefix + "schema.txt"

	sessionState := session.GetSessionState()
	conversion.WriteSchemaFile(sessionState.Conv, now, schemaFileName, ioHelper.Out, sessionState.Driver)
	schemaAbsPath, err := filepath.Abs(schemaFileName)
	if err != nil {
		http.Error(w, fmt.Sprintf("Can not create absolute path : %v", err), http.StatusInternalServerError)
	}
	w.WriteHeader(http.StatusOK)
	w.Write([]byte(schemaAbsPath))
}

// getReportFile generates report file and returns file path.
func getReportFile(w http.ResponseWriter, r *http.Request) {
	ioHelper := &utils.IOStreams{In: os.Stdin, Out: os.Stdout}
	var err error
	now := time.Now()
	filePrefix, err := utilities.GetFilePrefix(now)
	if err != nil {
		http.Error(w, fmt.Sprintf("Can not get file prefix : %v", err), http.StatusInternalServerError)
	}
	reportFileName := "frontend/" + filePrefix
	sessionState := session.GetSessionState()
	conversion.Report(sessionState.Driver, nil, ioHelper.BytesRead, "", sessionState.Conv, reportFileName, sessionState.DbName, ioHelper.Out)
	reportAbsPath, err := filepath.Abs(reportFileName)
	if err != nil {
		http.Error(w, fmt.Sprintf("Can not create absolute path : %v", err), http.StatusInternalServerError)
	}
	w.WriteHeader(http.StatusOK)
	w.Write([]byte(reportAbsPath))
}

// TableInterleaveStatus stores data regarding interleave status.
type TableInterleaveStatus struct {
	Possible bool
	Parent   string
	Comment  string
}

// setParentTable checks whether specified table can be interleaved, and updates the schema to convert foreign
// key to interleaved table if 'update' parameter is set to true. If 'update' parameter is set to false, then return
// whether the foreign key can be converted to interleave table without updating the schema.
func setParentTable(w http.ResponseWriter, r *http.Request) {
	tableId := r.FormValue("table")
	update := r.FormValue("update") == "true"
	sessionState := session.GetSessionState()

	if sessionState.Conv == nil || sessionState.Driver == "" {
		http.Error(w, fmt.Sprintf("Schema is not converted or Driver is not configured properly. Please retry converting the database to Spanner."), http.StatusNotFound)
		return
	}
	if tableId == "" {
		http.Error(w, fmt.Sprintf("Table Id is empty"), http.StatusBadRequest)
	}
	tableInterleaveStatus := parentTableHelper(tableId, update)

	if tableInterleaveStatus.Possible {

		childPks := sessionState.Conv.SpSchema[tableId].PrimaryKeys
		childindex := utilities.GetPrimaryKeyIndexFromOrder(childPks, 1)
		sessionState := session.GetSessionState()
		schemaissue := []internal.SchemaIssue{}

		colId := childPks[childindex].ColId
		schemaissue = sessionState.Conv.SchemaIssues[tableId].ColumnLevelIssues[colId]
		if update {
			schemaissue = utilities.RemoveSchemaIssue(schemaissue, internal.InterleavedOrder)
		} else {
			schemaissue = append(schemaissue, internal.InterleavedOrder)
		}

		sessionState.Conv.SchemaIssues[tableId].ColumnLevelIssues[colId] = schemaissue
	} else {
		// Remove "Table cart can be converted as Interleaved Table" suggestion from columns
		// of the table if interleaving is not possible.
		for _, colId := range sessionState.Conv.SpSchema[tableId].ColIds {
			schemaIssue := []internal.SchemaIssue{}
			for _, v := range sessionState.Conv.SchemaIssues[tableId].ColumnLevelIssues[colId] {
				if v != internal.InterleavedOrder {
					schemaIssue = append(schemaIssue, v)
				}
			}
			sessionState.Conv.SchemaIssues[tableId].ColumnLevelIssues[colId] = schemaIssue
		}
	}

	index.IndexSuggestion()
	session.UpdateSessionFile()
	w.WriteHeader(http.StatusOK)

	if update {
		convm := session.ConvWithMetadata{
			SessionMetadata: sessionState.SessionMetadata,
			Conv:            *sessionState.Conv,
		}
		json.NewEncoder(w).Encode(map[string]interface{}{
			"tableInterleaveStatus": tableInterleaveStatus,
			"sessionState":          convm})
	} else {
		json.NewEncoder(w).Encode(map[string]interface{}{
			"tableInterleaveStatus": tableInterleaveStatus,
		})
	}
}

func parentTableHelper(tableId string, update bool) *TableInterleaveStatus {
	tableInterleaveStatus := &TableInterleaveStatus{
		Possible: false,
		Comment:  "No valid prefix",
	}
	sessionState := session.GetSessionState()

	if _, found := sessionState.Conv.SyntheticPKeys[tableId]; found {
		tableInterleaveStatus.Possible = false
		tableInterleaveStatus.Comment = "Has synthetic pk"
	}

	childPks := sessionState.Conv.SpSchema[tableId].PrimaryKeys

	// Search this table's foreign keys for a suitable parent table.
	// If there are several possible parent tables, we pick the first one.
	// TODO: Allow users to pick which parent to use if more than one.
	for i, fk := range sessionState.Conv.SpSchema[tableId].ForeignKeys {
		refTableId := fk.ReferTableId

		if _, found := sessionState.Conv.SyntheticPKeys[refTableId]; found {
			continue
		}

		if checkPrimaryKeyPrefix(tableId, refTableId, fk, tableInterleaveStatus) {
			sp := sessionState.Conv.SpSchema[tableId]
			setInterleave := false

			pkFirstOrderColIndex := utilities.GetPrimaryKeyIndexFromOrder(sessionState.Conv.SpSchema[tableId].PrimaryKeys, 1)
			childFirstOrderPkColId := sessionState.Conv.SpSchema[tableId].PrimaryKeys[pkFirstOrderColIndex].ColId
			for _, colId := range fk.ColIds {
				if childFirstOrderPkColId == colId {
					setInterleave = true
				}
			}

			if update && sp.ParentId == "" && setInterleave {
				usedNames := sessionState.Conv.UsedNames
				delete(usedNames, strings.ToLower(sp.ForeignKeys[i].Name))
				sp.ParentId = refTableId
				sp.ForeignKeys = utilities.RemoveFk(sp.ForeignKeys, sp.ForeignKeys[i].Id)
			}
			sessionState.Conv.SpSchema[tableId] = sp

			parentpks := sessionState.Conv.SpSchema[refTableId].PrimaryKeys
			if len(parentpks) >= 1 {

				parentindex := utilities.GetPrimaryKeyIndexFromOrder(parentpks, 1)

				childindex := utilities.GetPrimaryKeyIndexFromOrder(childPks, 1)

				if parentindex != -1 && childindex != -1 {
					parentTable := sessionState.Conv.SpSchema[refTableId]
					childTable := sessionState.Conv.SpSchema[tableId]

					if (parentpks[parentindex].Order == childPks[childindex].Order) && (parentTable.ColDefs[parentpks[parentindex].ColId].Name == childTable.ColDefs[childPks[childindex].ColId].Name) &&
						(parentTable.ColDefs[parentpks[parentindex].ColId].T.Len == childTable.ColDefs[childPks[childindex].ColId].T.Len) &&
						(parentTable.ColDefs[parentpks[parentindex].ColId].T.Name == childTable.ColDefs[childPks[childindex].ColId].T.Name) {

						sessionState := session.GetSessionState()
						schemaissue := []internal.SchemaIssue{}

						colId := childPks[childindex].ColId
						schemaissue = sessionState.Conv.SchemaIssues[tableId].ColumnLevelIssues[colId]

						schemaissue = utilities.RemoveSchemaIssue(schemaissue, internal.InterleavedNotInOrder)
						schemaissue = utilities.RemoveSchemaIssue(schemaissue, internal.InterleavedAddColumn)
						schemaissue = utilities.RemoveSchemaIssue(schemaissue, internal.InterleavedRenameColumn)
						schemaissue = utilities.RemoveSchemaIssue(schemaissue, internal.InterleavedOrder)
						schemaissue = utilities.RemoveSchemaIssue(schemaissue, internal.InterleavedChangeColumnSize)

						sessionState.Conv.SchemaIssues[tableId].ColumnLevelIssues[colId] = schemaissue
						tableInterleaveStatus.Possible = true
						tableInterleaveStatus.Parent = refTableId
						tableInterleaveStatus.Comment = ""

					}

					// Check if the tables can be interleaved after changing the order of primary key.
					referColIndex := utilities.GetRefColIndexFromFk(fk, parentpks[parentindex].ColId)
					if !setInterleave && referColIndex != -1 && fk.ColIds[referColIndex] != childPks[childindex].ColId {

						sessionState := session.GetSessionState()

						colId := fk.ColIds[referColIndex]

						schemaissue := []internal.SchemaIssue{}
						schemaissue = sessionState.Conv.SchemaIssues[tableId].ColumnLevelIssues[colId]

						schemaissue = utilities.RemoveSchemaIssue(schemaissue, internal.InterleavedOrder)
						schemaissue = utilities.RemoveSchemaIssue(schemaissue, internal.InterleavedAddColumn)
						schemaissue = utilities.RemoveSchemaIssue(schemaissue, internal.InterleavedRenameColumn)
						schemaissue = utilities.RemoveSchemaIssue(schemaissue, internal.InterleavedChangeColumnSize)

						schemaissue = append(schemaissue, internal.InterleavedNotInOrder)

						sessionState.Conv.SchemaIssues[tableId].ColumnLevelIssues[colId] = schemaissue

					}
				}
			}
		}
	}

	return tableInterleaveStatus
}

func removeParentTable(w http.ResponseWriter, r *http.Request) {
	tableId := r.FormValue("tableId")
	sessionState := session.GetSessionState()
	if sessionState.Conv == nil || sessionState.Driver == "" {
		http.Error(w, fmt.Sprintf("Schema is not converted or Driver is not configured properly. Please retry converting the database to Spanner."), http.StatusNotFound)
		return
	}
	if tableId == "" {
		http.Error(w, fmt.Sprintf("Table Id is empty"), http.StatusBadRequest)
		return
	}

	conv := sessionState.Conv

	if conv.SpSchema[tableId].ParentId == "" {
		http.Error(w, fmt.Sprintf("Table is not interleaved"), http.StatusBadRequest)
		return
	}
	spTable := conv.SpSchema[tableId]

	var firstOrderPk ddl.IndexKey

	for _, pk := range spTable.PrimaryKeys {
		if pk.Order == 1 {
			firstOrderPk = pk
			break
		}
	}

	spColId := conv.SpSchema[tableId].ColDefs[firstOrderPk.ColId].Id
	srcCol := conv.SrcSchema[tableId].ColDefs[spColId]
	interleavedFk, err := utilities.GetInterleavedFk(conv, tableId, srcCol.Id)
	if err != nil {
		http.Error(w, fmt.Sprintf("%v", err), http.StatusBadRequest)
		return
	}

	spFk, err := common.CvtForeignKeysHelper(conv, conv.SpSchema[tableId].Name, tableId, interleavedFk, true)
	if err != nil {
		http.Error(w, fmt.Sprintf("Foreign key conversion fail"), http.StatusBadRequest)
		return
	}

	spFks := spTable.ForeignKeys
	spFks = append(spFks, spFk)
	spTable.ForeignKeys = spFks
	spTable.ParentId = ""
	conv.SpSchema[tableId] = spTable

	sessionState.Conv = conv

	convm := session.ConvWithMetadata{
		SessionMetadata: sessionState.SessionMetadata,
		Conv:            *sessionState.Conv,
	}
	w.WriteHeader(http.StatusOK)
	json.NewEncoder(w).Encode(convm)

}

type DropDetail struct {
	Name string `json:"Name"`
}

func restoreTable(w http.ResponseWriter, r *http.Request) {
	tableId := r.FormValue("table")
	sessionState := session.GetSessionState()
	if sessionState.Conv == nil || sessionState.Driver == "" {
		http.Error(w, fmt.Sprintf("Schema is not converted or Driver is not configured properly. Please retry converting the database to Spanner."), http.StatusNotFound)
		return
	}
	if tableId == "" {
		http.Error(w, fmt.Sprintf("Table Id is empty"), http.StatusBadRequest)
	}

	conv := sessionState.Conv
	var toddl common.ToDdl
	switch sessionState.Driver {
	case constants.MYSQL:
		toddl = mysql.InfoSchemaImpl{}.GetToDdl()
	case constants.POSTGRES:
		toddl = postgres.InfoSchemaImpl{}.GetToDdl()
	case constants.SQLSERVER:
		toddl = sqlserver.InfoSchemaImpl{}.GetToDdl()
	case constants.ORACLE:
		toddl = oracle.InfoSchemaImpl{}.GetToDdl()
	case constants.MYSQLDUMP:
		toddl = mysql.DbDumpImpl{}.GetToDdl()
	case constants.PGDUMP:
		toddl = postgres.DbDumpImpl{}.GetToDdl()
	default:
		http.Error(w, fmt.Sprintf("Driver : '%s' is not supported", sessionState.Driver), http.StatusBadRequest)
		return
	}

	err := common.SrcTableToSpannerDDL(conv, toddl, sessionState.Conv.SrcSchema[tableId])
	if err != nil {
		http.Error(w, fmt.Sprintf("Restoring spanner table fail"), http.StatusBadRequest)
		return
	}
	conv.AddPrimaryKeys()
	sessionState.Conv = conv
	primarykey.DetectHotspot()

	convm := session.ConvWithMetadata{
		SessionMetadata: sessionState.SessionMetadata,
		Conv:            *sessionState.Conv,
	}
	w.WriteHeader(http.StatusOK)
	json.NewEncoder(w).Encode(convm)
}

func dropTable(w http.ResponseWriter, r *http.Request) {
	tableId := r.FormValue("table")
	sessionState := session.GetSessionState()
	if sessionState.Conv == nil || sessionState.Driver == "" {
		http.Error(w, fmt.Sprintf("Schema is not converted or Driver is not configured properly. Please retry converting the database to Spanner."), http.StatusNotFound)
		return
	}
	if tableId == "" {
		http.Error(w, fmt.Sprintf("Table Id is empty"), http.StatusBadRequest)
	}
	spSchema := sessionState.Conv.SpSchema
	issues := sessionState.Conv.SchemaIssues
	syntheticPkey := sessionState.Conv.SyntheticPKeys

	//remove deleted name from usedName
	usedNames := sessionState.Conv.UsedNames
	delete(usedNames, strings.ToLower(sessionState.Conv.SpSchema[tableId].Name))
	for _, index := range sessionState.Conv.SpSchema[tableId].Indexes {
		delete(usedNames, index.Name)
	}
	for _, fk := range sessionState.Conv.SpSchema[tableId].ForeignKeys {
		delete(usedNames, fk.Name)
	}

	delete(spSchema, tableId)
	issues[tableId] = internal.TableIssues{
		TableLevelIssues:  []internal.SchemaIssue{},
		ColumnLevelIssues: map[string][]internal.SchemaIssue{},
	}
	delete(syntheticPkey, tableId)

	//drop reference foreign key
	for tableName, spTable := range spSchema {
		fks := []ddl.Foreignkey{}
		for _, fk := range spTable.ForeignKeys {
			if fk.ReferTableId != tableId {
				fks = append(fks, fk)
			} else {
				delete(usedNames, fk.Name)
			}

		}
		spTable.ForeignKeys = fks
		spSchema[tableName] = spTable
	}

	//remove interleave that are interleaved on the drop table as parent
	for tableId, spTable := range spSchema {
		if spTable.ParentId == tableId {
			spTable.ParentId = ""
			spSchema[tableId] = spTable
		}
	}

	//remove interleavable suggestion on droping the parent table
	for tableName, tableIssues := range issues {
		for colName, colIssues := range tableIssues.ColumnLevelIssues {
			updatedColIssues := []internal.SchemaIssue{}
			for _, val := range colIssues {
				if val != internal.InterleavedOrder {
					updatedColIssues = append(updatedColIssues, val)
				}
			}
			if len(updatedColIssues) == 0 {
				delete(issues[tableName].ColumnLevelIssues, colName)
			} else {
				issues[tableName].ColumnLevelIssues[colName] = updatedColIssues
			}
		}
	}

	sessionState.Conv.SpSchema = spSchema
	sessionState.Conv.SchemaIssues = issues
	sessionState.Conv.UsedNames = usedNames

	convm := session.ConvWithMetadata{
		SessionMetadata: sessionState.SessionMetadata,
		Conv:            *sessionState.Conv,
	}
	w.WriteHeader(http.StatusOK)
	json.NewEncoder(w).Encode(convm)
}

func restoreSecondaryIndex(w http.ResponseWriter, r *http.Request) {
	tableId := r.FormValue("tableId")
	indexId := r.FormValue("indexId")
	sessionState := session.GetSessionState()
	if sessionState.Conv == nil || sessionState.Driver == "" {
		http.Error(w, fmt.Sprintf("Schema is not converted or Driver is not configured properly. Please retry converting the database to Spanner."), http.StatusNotFound)
		return
	}
	if tableId == "" {
		http.Error(w, fmt.Sprintf("Table Id is empty"), http.StatusBadRequest)
		return
	}
	if indexId == "" {
		http.Error(w, fmt.Sprintf("Index Id is empty"), http.StatusBadRequest)
		return
	}

	var srcIndex schema.Index
	srcIndexFound := false
	for _, index := range sessionState.Conv.SrcSchema[tableId].Indexes {
		if index.Id == indexId {
			srcIndex = index
			srcIndexFound = true
			break
		}
	}
	if !srcIndexFound {
		http.Error(w, fmt.Sprintf("Source index not found"), http.StatusBadRequest)
		return
	}

	conv := sessionState.Conv

	spIndex := common.CvtIndexHelper(conv, tableId, srcIndex, conv.SpSchema[tableId].ColIds, conv.SpSchema[tableId].ColDefs)
	spIndexes := conv.SpSchema[tableId].Indexes
	spIndexes = append(spIndexes, spIndex)
	spTable := conv.SpSchema[tableId]
	spTable.Indexes = spIndexes
	conv.SpSchema[tableId] = spTable

	sessionState.Conv = conv
	index.AssignInitialOrders()
	index.IndexSuggestion()

	convm := session.ConvWithMetadata{
		SessionMetadata: sessionState.SessionMetadata,
		Conv:            *sessionState.Conv,
	}
	w.WriteHeader(http.StatusOK)
	json.NewEncoder(w).Encode(convm)

}

// renameForeignKeys checks the new names for spanner name validity, ensures the new names are already not used by existing tables
// secondary indexes or foreign key constraints. If above checks passed then foreignKey renaming reflected in the schema else appropriate
// error thrown.
func updateForeignKeys(w http.ResponseWriter, r *http.Request) {
	tableId := r.FormValue("table")
	reqBody, err := ioutil.ReadAll(r.Body)
	if err != nil {
		http.Error(w, fmt.Sprintf("Body Read Error : %v", err), http.StatusInternalServerError)
	}

	sessionState := session.GetSessionState()
	if sessionState.Conv == nil || sessionState.Driver == "" {
		http.Error(w, fmt.Sprintf("Schema is not converted or Driver is not configured properly. Please retry converting the database to Spanner."), http.StatusNotFound)
		return
	}

	newFKs := []ddl.Foreignkey{}
	if err = json.Unmarshal(reqBody, &newFKs); err != nil {
		http.Error(w, fmt.Sprintf("Request Body parse error : %v", err), http.StatusBadRequest)
		return
	}

	// Check new name for spanner name validity.
	newNames := []string{}
	newNamesMap := map[string]bool{}
	for _, newFk := range newFKs {
		for _, oldFk := range sessionState.Conv.SpSchema[tableId].ForeignKeys {
			if newFk.Id == oldFk.Id && newFk.Name != oldFk.Name && newFk.Name != "" {
				newNames = append(newNames, strings.ToLower(newFk.Name))
			}
		}
	}

	for _, newFk := range newFKs {
		if _, ok := newNamesMap[strings.ToLower(newFk.Name)]; ok {
			http.Error(w, fmt.Sprintf("Found duplicate names in input : %s", strings.ToLower(newFk.Name)), http.StatusBadRequest)
			return
		}
		newNamesMap[strings.ToLower(newFk.Name)] = true
	}

	if ok, invalidNames := utilities.CheckSpannerNamesValidity(newNames); !ok {
		http.Error(w, fmt.Sprintf("Following names are not valid Spanner identifiers: %s", strings.Join(invalidNames, ",")), http.StatusBadRequest)
		return
	}

	// Check that the new names are not already used by existing tables, secondary indexes or foreign key constraints.
	if ok, err := utilities.CanRename(newNames, tableId); !ok {
		http.Error(w, err.Error(), http.StatusBadRequest)
		return
	}

	sp := sessionState.Conv.SpSchema[tableId]
	usedNames := sessionState.Conv.UsedNames

	// Update session with renamed foreignkeys.
	updatedFKs := []ddl.Foreignkey{}

	for _, foreignKey := range sp.ForeignKeys {
		for _, updatedForeignkey := range newFKs {
			if foreignKey.Id == updatedForeignkey.Id && len(updatedForeignkey.ColIds) != 0 && updatedForeignkey.ReferTableId != "" {
				delete(usedNames, strings.ToLower(foreignKey.Name))
				foreignKey.Name = updatedForeignkey.Name
				updatedFKs = append(updatedFKs, foreignKey)
			}
		}
	}

	position := -1

	for i, fk := range updatedFKs {
		// Condition to check whether FK has to be dropped
		if len(fk.ReferColumnIds) == 0 && fk.ReferTableId == "" {
			position = i
			dropFkId := fk.Id

			// To remove the interleavable suggestions if they exist on dropping fk
			colId := sp.ForeignKeys[position].ColIds[0]
			schemaIssue := []internal.SchemaIssue{}
			for _, v := range sessionState.Conv.SchemaIssues[tableId].ColumnLevelIssues[colId] {
				if v != internal.InterleavedAddColumn && v != internal.InterleavedRenameColumn && v != internal.InterleavedNotInOrder && v != internal.InterleavedChangeColumnSize {
					schemaIssue = append(schemaIssue, v)
				}
			}
			if _, ok := sessionState.Conv.SchemaIssues[tableId]; ok {
				sessionState.Conv.SchemaIssues[tableId].ColumnLevelIssues[colId] = schemaIssue
			}

			sp.ForeignKeys = utilities.RemoveFk(updatedFKs, dropFkId)
		}
	}
	sp.ForeignKeys = updatedFKs
	sessionState.Conv.SpSchema[tableId] = sp
	session.UpdateSessionFile()

	convm := session.ConvWithMetadata{
		SessionMetadata: sessionState.SessionMetadata,
		Conv:            *sessionState.Conv,
	}
	w.WriteHeader(http.StatusOK)
	json.NewEncoder(w).Encode(convm)
}

// renameIndexes checks the new names for spanner name validity, ensures the new names are already not used by existing tables
// secondary indexes or foreign key constraints. If above checks passed then index renaming reflected in the schema else appropriate
// error thrown.
func renameIndexes(w http.ResponseWriter, r *http.Request) {
	table := r.FormValue("table")
	reqBody, err := ioutil.ReadAll(r.Body)
	if err != nil {
		http.Error(w, fmt.Sprintf("Body Read Error : %v", err), http.StatusInternalServerError)
	}

	renameMap := map[string]string{}
	if err = json.Unmarshal(reqBody, &renameMap); err != nil {
		http.Error(w, fmt.Sprintf("Request Body parse error : %v", err), http.StatusBadRequest)
		return
	}

	// Check new name for spanner name validity.
	newNames := []string{}
	newNamesMap := map[string]bool{}
	for _, value := range renameMap {
		newNames = append(newNames, strings.ToLower(value))
		newNamesMap[strings.ToLower(value)] = true
	}
	if len(newNames) != len(newNamesMap) {
		http.Error(w, fmt.Sprintf("Found duplicate names in input : %s", strings.Join(newNames, ",")), http.StatusBadRequest)
		return
	}

	if ok, invalidNames := utilities.CheckSpannerNamesValidity(newNames); !ok {
		http.Error(w, fmt.Sprintf("Following names are not valid Spanner identifiers: %s", strings.Join(invalidNames, ",")), http.StatusBadRequest)
		return
	}

	// Check that the new names are not already used by existing tables, secondary indexes or foreign key constraints.
	if ok, err := utilities.CanRename(newNames, table); !ok {
		http.Error(w, err.Error(), http.StatusBadRequest)
		return
	}
	sessionState := session.GetSessionState()

	sp := sessionState.Conv.SpSchema[table]

	// Update session with renamed secondary indexes.
	newIndexes := []ddl.CreateIndex{}
	for _, index := range sp.Indexes {
		if newName, ok := renameMap[index.Id]; ok {
			index.Name = newName
		}
		newIndexes = append(newIndexes, index)
	}
	sp.Indexes = newIndexes

	sessionState.Conv.SpSchema[table] = sp
	session.UpdateSessionFile()
	convm := session.ConvWithMetadata{
		SessionMetadata: sessionState.SessionMetadata,
		Conv:            *sessionState.Conv,
	}
	w.WriteHeader(http.StatusOK)
	json.NewEncoder(w).Encode(convm)
}

// ToDo : To Remove once Rules Component updated
// addIndexes checks the new names for spanner name validity, ensures the new names are already not used by existing tables
// secondary indexes or foreign key constraints. If above checks passed then new indexes are added to the schema else appropriate
// error thrown.
func getSourceDestinationSummary(w http.ResponseWriter, r *http.Request) {
	sessionState := session.GetSessionState()
	var sessionSummary sessionSummary
	databaseType, err := helpers.GetSourceDatabaseFromDriver(sessionState.Driver)
	if err != nil {
		http.Error(w, fmt.Sprintf("Error while getting source database: %v", err), http.StatusBadRequest)
		return
	}
	sessionSummary.DatabaseType = databaseType
	sessionSummary.SourceDatabaseName = sessionState.DbName
	sessionSummary.ConnectionType = sessionState.SourceDBConnDetails.ConnectionType
	sessionSummary.SourceTableCount = len(sessionState.Conv.SrcSchema)
	sessionSummary.SpannerTableCount = len(sessionState.Conv.SpSchema)

	sourceIndexCount, spannerIndexCount := 0, 0
	for _, spannerSchema := range sessionState.Conv.SpSchema {
		spannerIndexCount = spannerIndexCount + len(spannerSchema.Indexes)
	}
	for _, sourceSchema := range sessionState.Conv.SrcSchema {
		sourceIndexCount = sourceIndexCount + len(sourceSchema.Indexes)
	}
	sessionSummary.SourceIndexCount = sourceIndexCount
	sessionSummary.SpannerIndexCount = spannerIndexCount
	ctx := context.Background()
	instanceClient, err := instance.NewInstanceAdminClient(ctx)
	if err != nil {
		log.Println("instance admin client creation error")
		http.Error(w, fmt.Sprintf("Error while creating instance admin client : %v", err), http.StatusBadRequest)
		return
	}
	instanceInfo, err := instanceClient.GetInstance(ctx, &instancepb.GetInstanceRequest{Name: fmt.Sprintf("projects/%s/instances/%s", sessionState.GCPProjectID, sessionState.SpannerInstanceID)})
	if err != nil {
		log.Println("get instance error")
		http.Error(w, fmt.Sprintf("Error while getting instance information : %v", err), http.StatusBadRequest)
		return
	}
	instanceConfig, err := instanceClient.GetInstanceConfig(ctx, &instancepb.GetInstanceConfigRequest{Name: instanceInfo.Config})
	if err != nil {
		log.Println("get instance config error")
		http.Error(w, fmt.Sprintf("Error while getting instance config : %v", err), http.StatusBadRequest)
		return
	}
	for _, replica := range instanceConfig.Replicas {
		if replica.DefaultLeaderLocation {
			sessionSummary.Region = replica.Location
		}
	}
	sessionState.Region = sessionSummary.Region
	sessionSummary.NodeCount = int(instanceInfo.NodeCount)
	sessionSummary.ProcessingUnits = int(instanceInfo.ProcessingUnits)
	sessionSummary.Instance = sessionState.SpannerInstanceID
	sessionSummary.Dialect = helpers.GetDialectDisplayStringFromDialect(sessionState.Dialect)
	sessionSummary.IsSharded = sessionState.IsSharded
	w.WriteHeader(http.StatusOK)
	json.NewEncoder(w).Encode(sessionSummary)
}

func updateProgress(w http.ResponseWriter, r *http.Request) {

	var detail progressDetails
	sessionState := session.GetSessionState()
	if sessionState.Error != nil {
		detail.ErrorMessage = sessionState.Error.Error()
	} else {
		detail.ErrorMessage = ""
		detail.Progress, detail.ProgressStatus = sessionState.Conv.Audit.Progress.ReportProgress()
	}
	w.WriteHeader(http.StatusOK)
	json.NewEncoder(w).Encode(detail)
}

func migrate(w http.ResponseWriter, r *http.Request) {

	log.Println("request started", "method", r.Method, "path", r.URL.Path)
	reqBody, err := ioutil.ReadAll(r.Body)
	if err != nil {
		log.Println("request's body Read Error")
		http.Error(w, fmt.Sprintf("Body Read Error : %v", err), http.StatusInternalServerError)
	}

	details := migrationDetails{}
	err = json.Unmarshal(reqBody, &details)
	if err != nil {
		log.Println("request's Body parse error")
		http.Error(w, fmt.Sprintf("Request Body parse error : %v", err), http.StatusBadRequest)
		return
	}
	sessionState := session.GetSessionState()
	sessionState.Error = nil
	ctx := context.Background()
	sessionState.Conv.Audit.Progress = internal.Progress{}
	sourceProfile, targetProfile, ioHelper, dbName, err := getSourceAndTargetProfiles(sessionState, details)
	if err != nil {
		log.Println("can't get source and target profile")
		http.Error(w, fmt.Sprintf("Can't get source and target profiles: %v", err), http.StatusBadRequest)
		return
	}
	err = writeSessionFile(sessionState)
	if err != nil {
		log.Println("can't write session file")
		http.Error(w, fmt.Sprintf("Can't write session file to GCS: %v", err), http.StatusBadRequest)
		return
	}
	sessionState.Conv.ResetStats()
	sessionState.Conv.Audit.Progress = internal.Progress{}
	// Set env variable SKIP_METRICS_POPULATION to true in case of dev testing
	sessionState.Conv.Audit.SkipMetricsPopulation = os.Getenv("SKIP_METRICS_POPULATION") == "true"
	if details.MigrationMode == helpers.SCHEMA_ONLY {
		log.Println("Starting schema only migration")
		sessionState.Conv.Audit.MigrationType = migration.MigrationData_SCHEMA_ONLY.Enum()
		go cmd.MigrateDatabase(ctx, targetProfile, sourceProfile, dbName, &ioHelper, &cmd.SchemaCmd{}, sessionState.Conv, &sessionState.Error)
	} else if details.MigrationMode == helpers.DATA_ONLY {
		dataCmd := &cmd.DataCmd{
			SkipForeignKeys: details.SkipForeignKeys,
			WriteLimit:      cmd.DefaultWritersLimit,
		}
		log.Println("Starting data only migration")
		sessionState.Conv.Audit.MigrationType = migration.MigrationData_DATA_ONLY.Enum()
		go cmd.MigrateDatabase(ctx, targetProfile, sourceProfile, dbName, &ioHelper, dataCmd, sessionState.Conv, &sessionState.Error)
	} else {
		schemaAndDataCmd := &cmd.SchemaAndDataCmd{
			SkipForeignKeys: details.SkipForeignKeys,
			WriteLimit:      cmd.DefaultWritersLimit,
		}
		log.Println("Starting schema and data migration")
		sessionState.Conv.Audit.MigrationType = migration.MigrationData_SCHEMA_AND_DATA.Enum()
		go cmd.MigrateDatabase(ctx, targetProfile, sourceProfile, dbName, &ioHelper, schemaAndDataCmd, sessionState.Conv, &sessionState.Error)
	}
	w.WriteHeader(http.StatusOK)
	log.Println("migration completed", "method", r.Method, "path", r.URL.Path, "remoteaddr", r.RemoteAddr)
}

func getGeneratedResources(w http.ResponseWriter, r *http.Request) {
	var generatedResources GeneratedResources
	sessionState := session.GetSessionState()
	generatedResources.DatabaseName = sessionState.SpannerDatabaseName
	generatedResources.DatabaseUrl = fmt.Sprintf("https://pantheon.corp.google.com/spanner/instances/%v/databases/%v/details/tables?project=%v", sessionState.SpannerInstanceID, sessionState.SpannerDatabaseName, sessionState.GCPProjectID)
	generatedResources.BucketName = sessionState.Bucket + sessionState.RootPath
	generatedResources.BucketUrl = fmt.Sprintf("https://pantheon.corp.google.com/storage/browser/%v", sessionState.Bucket+sessionState.RootPath)
	generatedResources.ShardToDataflowMap = make(map[string]ResourceDetails)
	generatedResources.ShardToDatastreamMap = make(map[string]ResourceDetails)
	if sessionState.Conv.Audit.StreamingStats.DataStreamName != "" {
		generatedResources.DataStreamJobName = sessionState.Conv.Audit.StreamingStats.DataStreamName
		generatedResources.DataStreamJobUrl = fmt.Sprintf("https://pantheon.corp.google.com/datastream/streams/locations/%v/instances/%v?project=%v", sessionState.Region, sessionState.Conv.Audit.StreamingStats.DataStreamName, sessionState.GCPProjectID)
	}
	if sessionState.Conv.Audit.StreamingStats.DataflowJobId != "" {
		generatedResources.DataflowJobName = sessionState.Conv.Audit.StreamingStats.DataflowJobId
		generatedResources.DataflowJobUrl = fmt.Sprintf("https://pantheon.corp.google.com/dataflow/jobs/%v/%v?project=%v", sessionState.Region, sessionState.Conv.Audit.StreamingStats.DataflowJobId, sessionState.GCPProjectID)
	}
	for shardId, dsName := range sessionState.Conv.Audit.StreamingStats.ShardToDataStreamNameMap {
		url := fmt.Sprintf("https://pantheon.corp.google.com/datastream/streams/locations/%v/instances/%v?project=%v", sessionState.Region, dsName, sessionState.GCPProjectID)
		resourceDetails := ResourceDetails{JobName: dsName, JobUrl: url}
		generatedResources.ShardToDatastreamMap[shardId] = resourceDetails
	}
	for shardId, dfId := range sessionState.Conv.Audit.StreamingStats.ShardToDataflowJobMap {
		url := fmt.Sprintf("https://pantheon.corp.google.com/dataflow/jobs/%v/%v?project=%v", sessionState.Region, dfId, sessionState.GCPProjectID)
		resourceDetails := ResourceDetails{JobName: dfId, JobUrl: url}
		generatedResources.ShardToDataflowMap[shardId] = resourceDetails
	}
	w.WriteHeader(http.StatusOK)
	json.NewEncoder(w).Encode(generatedResources)
}

func getDataprocJobs(w http.ResponseWriter, r *http.Request) {
	var dataprocJobs DataprocJobs
	sessionState := session.GetSessionState()

	if len(sessionState.Conv.Audit.DataprocStats.DataprocJobUrls) > 0 {
		dataprocJobs.DataprocJobUrls = sessionState.Conv.Audit.DataprocStats.DataprocJobUrls
		dataprocJobs.DataprocJobIds = sessionState.Conv.Audit.DataprocStats.DataprocJobIds
	}
	w.WriteHeader(http.StatusOK)
	json.NewEncoder(w).Encode(dataprocJobs)
}

func getSourceAndTargetProfiles(sessionState *session.SessionState, details migrationDetails) (profiles.SourceProfile, profiles.TargetProfile, utils.IOStreams, string, error) {
	var (
		sourceProfileString string
		err                 error
	)
	sourceDBConnectionDetails := sessionState.SourceDBConnDetails
	if sourceDBConnectionDetails.ConnectionType == helpers.DUMP_MODE {
		sourceProfileString = fmt.Sprintf("file=%v,format=dump", sourceDBConnectionDetails.Path)
	} else if details.IsSharded {
		sourceProfileString, err = getSourceProfileStringForShardedMigrations(sessionState, details)
		if err != nil {
			return profiles.SourceProfile{}, profiles.TargetProfile{}, utils.IOStreams{}, "", fmt.Errorf("error while creating config to initiate sharded migration:%v", err)
		}
	} else {
		sourceProfileString = fmt.Sprintf("host=%v,port=%v,user=%v,password=%v,dbName=%v",
			sourceDBConnectionDetails.Host, sourceDBConnectionDetails.Port, sourceDBConnectionDetails.User,
			sourceDBConnectionDetails.Password, sessionState.DbName)
	}

	sessionState.SpannerDatabaseName = details.TargetDetails.TargetDB
	targetProfileString := fmt.Sprintf("project=%v,instance=%v,dbName=%v,dialect=%v", sessionState.GCPProjectID, sessionState.SpannerInstanceID, details.TargetDetails.TargetDB, sessionState.Dialect)
	if details.MigrationType == helpers.LOW_DOWNTIME_MIGRATION && !details.IsSharded {
		fileName := sessionState.Conv.Audit.MigrationRequestId + "-streaming.json"
		sessionState.Bucket, sessionState.RootPath, err = profile.GetBucket(sessionState.GCPProjectID, sessionState.Region, details.TargetDetails.TargetConnectionProfileName)
		if err != nil {
			return profiles.SourceProfile{}, profiles.TargetProfile{}, utils.IOStreams{}, "", fmt.Errorf("error while getting target bucket: %v", err)
		}
		err = createStreamingCfgFile(sessionState, details.TargetDetails, details.DataflowConfig, fileName)
		if err != nil {
			return profiles.SourceProfile{}, profiles.TargetProfile{}, utils.IOStreams{}, "", fmt.Errorf("error while creating streaming config file: %v", err)
		}
		sourceProfileString = sourceProfileString + fmt.Sprintf(",streamingCfg=%v", fileName)
	} else if details.MigrationType == helpers.DATAPROC_MIGRATION {
		sessionState.Conv.Audit.MigrationRequestId = "HB-" + uuid.New().String()
		sessionState.Bucket = strings.ToLower(sessionState.Conv.Audit.MigrationRequestId)
		sessionState.RootPath = "/"

		dprocConfig := helpers.DATAPROC_MIGRATION
		sourceProfileString = sourceProfileString + fmt.Sprintf(",dprocCfg=%v", dprocConfig)
		targetProfileString = targetProfileString + fmt.Sprintf(",dpsubnetwork=%v,dphostname=%v,dpport=%v,targetdb=%v", details.DataprocConfig.Subnetwork, details.DataprocConfig.Hostname, details.DataprocConfig.Port, details.TargetDetails.TargetDB)

	} else {
		sessionState.Conv.Audit.MigrationRequestId = "HB-" + uuid.New().String()
		sessionState.Bucket = strings.ToLower(sessionState.Conv.Audit.MigrationRequestId)
		sessionState.RootPath = "/"
	}
	source, err := helpers.GetSourceDatabaseFromDriver(sessionState.Driver)
	if err != nil {
		return profiles.SourceProfile{}, profiles.TargetProfile{}, utils.IOStreams{}, "", fmt.Errorf("error while getting source database: %v", err)
	}
	sourceProfile, targetProfile, ioHelper, dbName, err := cmd.PrepareMigrationPrerequisites(sourceProfileString, targetProfileString, source)
	if err != nil && sourceDBConnectionDetails.ConnectionType != helpers.SESSION_FILE_MODE {
		return profiles.SourceProfile{}, profiles.TargetProfile{}, utils.IOStreams{}, "", fmt.Errorf("error while preparing prerequisites for migration: %v", err)
	}
	sourceProfile.Driver = sessionState.Driver
	return sourceProfile, targetProfile, ioHelper, dbName, nil
}

func getSourceProfileStringForShardedMigrations(sessionState *session.SessionState, details migrationDetails) (string, error) {
	fileName := "HB-" + uuid.New().String() + "-sharding.cfg"
	if details.MigrationType != helpers.LOW_DOWNTIME_MIGRATION {
		err := createConfigFileForShardedBulkMigration(sessionState, details, fileName)
		if err != nil {
			return "", err
		}
		return fmt.Sprintf("config=%v", fileName), nil
	} else if details.MigrationType == helpers.LOW_DOWNTIME_MIGRATION {
		err := createConfigFileForShardedDataflowMigration(sessionState, details, fileName)
		if err != nil {
			return "", err
		}
		return fmt.Sprintf("config=%v", fileName), nil
	} else {
		return "", fmt.Errorf("this migration type is not implemented yet")
	}

}

func createConfigFileForShardedDataflowMigration(sessionState *session.SessionState, details migrationDetails, fileName string) error {
	sourceProfileConfig := sessionState.SourceProfileConfig
	//Set the TmpDir from the sessionState bucket which is derived from the target connection profile
	for _, dataShard := range sourceProfileConfig.ShardConfigurationDataflow.DataShards {
		bucket, rootPath, err := profile.GetBucket(sessionState.GCPProjectID, sessionState.Region, dataShard.DstConnectionProfile.Name)
		if err != nil {
			return fmt.Errorf("error while getting target bucket: %v", err)
		}
		dataShard.TmpDir = "gs://" + bucket + rootPath
	}
	file, err := json.MarshalIndent(sourceProfileConfig, "", " ")
	if err != nil {
		return fmt.Errorf("error while marshalling json: %v", err)
	}
	err = ioutil.WriteFile(fileName, file, 0644)
	if err != nil {
		return fmt.Errorf("error while writing json to file: %v", err)
	}
	return nil
}

func createConfigFileForShardedBulkMigration(sessionState *session.SessionState, details migrationDetails, fileName string) error {
	sourceProfileConfig := profiles.SourceProfileConfig{
		ConfigType: constants.BULK_MIGRATION,
		ShardConfigurationBulk: profiles.ShardConfigurationBulk{
			SchemaSource: profiles.DirectConnectionConfig{
				Host:     sessionState.SourceDBConnDetails.Host,
				User:     sessionState.SourceDBConnDetails.User,
				Password: sessionState.SourceDBConnDetails.Password,
				Port:     sessionState.SourceDBConnDetails.Port,
				DbName:   sessionState.DbName,
			},
			DataShards: sessionState.ShardedDbConnDetails,
		},
	}
	file, err := json.MarshalIndent(sourceProfileConfig, "", " ")
	if err != nil {
		return fmt.Errorf("error while marshalling json: %v", err)
	}

	err = ioutil.WriteFile(fileName, file, 0644)
	if err != nil {
		return fmt.Errorf("error while writing json to file: %v", err)
	}
	return nil
}

func writeSessionFile(sessionState *session.SessionState) error {

	err := utils.CreateGCSBucket(sessionState.Bucket, sessionState.GCPProjectID)
	if err != nil {
		return fmt.Errorf("error while creating bucket: %v", err)
	}

	convJSON, err := json.MarshalIndent(sessionState.Conv, "", " ")
	if err != nil {
		return fmt.Errorf("can't encode session state to JSON: %v", err)
	}
	err = utils.WriteToGCS("gs://"+sessionState.Bucket+sessionState.RootPath, "session.json", string(convJSON))
	if err != nil {
		return fmt.Errorf("error while writing to GCS: %v", err)
	}
	return nil
}

func createStreamingCfgFile(sessionState *session.SessionState, targetDetails targetDetails, dataflowConfig dataflowConfig, fileName string) error {
	data := StreamingCfg{
		DatastreamCfg: DatastreamCfg{
			StreamId:          "",
			StreamLocation:    sessionState.Region,
			StreamDisplayName: "",
			SourceConnectionConfig: ConnectionConfig{
				Name:     targetDetails.SourceConnectionProfileName,
				Location: sessionState.Region,
			},
			TargetConnectionConfig: ConnectionConfig{
				Name:     targetDetails.TargetConnectionProfileName,
				Location: sessionState.Region,
			},
		},
		DataflowCfg: DataflowCfg{
			JobName:       "",
			Location:      sessionState.Region,
			Network:       dataflowConfig.Network,
			Subnetwork:    dataflowConfig.Subnetwork,
			HostProjectId: dataflowConfig.HostProjectId,
		},
		TmpDir: "gs://" + sessionState.Bucket + sessionState.RootPath,
	}

	databaseType, _ := helpers.GetSourceDatabaseFromDriver(sessionState.Driver)
	if databaseType == constants.POSTGRES {
		data.DatastreamCfg.Properties = fmt.Sprintf("replicationSlot=%v,publication=%v", targetDetails.ReplicationSlot, targetDetails.Publication)
	}
	file, err := json.MarshalIndent(data, "", " ")
	if err != nil {
		return fmt.Errorf("error while marshalling json: %v", err)
	}

	err = ioutil.WriteFile(fileName, file, 0644)
	if err != nil {
		return fmt.Errorf("error while writing json to file: %v", err)
	}
	return nil
}

func updateIndexes(w http.ResponseWriter, r *http.Request) {
	table := r.FormValue("table")
	reqBody, err := ioutil.ReadAll(r.Body)
	if err != nil {
		http.Error(w, fmt.Sprintf("Body Read Error : %v", err), http.StatusInternalServerError)
	}

	newIndexes := []ddl.CreateIndex{}
	if err = json.Unmarshal(reqBody, &newIndexes); err != nil {
		http.Error(w, fmt.Sprintf("Request Body parse error : %v", err), http.StatusBadRequest)
		return
	}

	list := []int{}
	for i := 0; i < len(newIndexes); i++ {
		for j := 0; j < len(newIndexes[i].Keys); j++ {
			list = append(list, newIndexes[i].Keys[j].Order)
		}
	}

	if utilities.DuplicateInArray(list) != -1 {
		http.Error(w, fmt.Sprintf("Two Index columns can not have same order"), http.StatusBadRequest)
		return
	}

	sessionState := session.GetSessionState()
	sp := sessionState.Conv.SpSchema[table]

	st := sessionState.Conv.SrcSchema[table]

	for i, ind := range sp.Indexes {

		if ind.TableId == newIndexes[0].TableId && ind.Id == newIndexes[0].Id {

			index.RemoveIndexIssues(table, sp.Indexes[i])

			sp.Indexes[i].Keys = newIndexes[0].Keys
			sp.Indexes[i].Name = newIndexes[0].Name
			sp.Indexes[i].TableId = newIndexes[0].TableId
			sp.Indexes[i].Unique = newIndexes[0].Unique
			sp.Indexes[i].Id = newIndexes[0].Id

			break
		}
	}

	for i, spIndex := range sp.Indexes {

		for j, srcIndex := range st.Indexes {

			for k, spIndexKey := range spIndex.Keys {

				for l, srcIndexKey := range srcIndex.Keys {

					if srcIndexKey.ColId == spIndexKey.ColId {

						st.Indexes[j].Keys[l].Order = sp.Indexes[i].Keys[k].Order
					}

				}
			}

		}
	}

	sessionState.Conv.SpSchema[table] = sp

	sessionState.Conv.SrcSchema[table] = st

	session.UpdateSessionFile()

	convm := session.ConvWithMetadata{
		SessionMetadata: sessionState.SessionMetadata,
		Conv:            *sessionState.Conv,
	}
	w.WriteHeader(http.StatusOK)
	json.NewEncoder(w).Encode(convm)
}

func dropSecondaryIndex(w http.ResponseWriter, r *http.Request) {
	sessionState := session.GetSessionState()

	table := r.FormValue("table")
	reqBody, err := ioutil.ReadAll(r.Body)
	if err != nil {
		http.Error(w, fmt.Sprintf("Body Read Error : %v", err), http.StatusInternalServerError)
	}

	var dropDetail struct{ Id string }
	if err = json.Unmarshal(reqBody, &dropDetail); err != nil {
		http.Error(w, fmt.Sprintf("Request Body parse error : %v", err), http.StatusBadRequest)
		return
	}
	if sessionState.Conv == nil || sessionState.Driver == "" {
		http.Error(w, fmt.Sprintf("Schema is not converted or Driver is not configured properly. Please retry converting the database to Spanner."), http.StatusNotFound)
		return
	}

	if table == "" || dropDetail.Id == "" {
		http.Error(w, fmt.Sprintf("Table name or position is empty"), http.StatusBadRequest)
	}
	err = dropSecondaryIndexHelper(table, dropDetail.Id)
	if err != nil {
		http.Error(w, fmt.Sprintf("%v", err), http.StatusBadRequest)
		return
	}

	// To set enabled value to false for the rule associated with the dropped index.
	indexId := dropDetail.Id
	for i, rule := range sessionState.Conv.Rules {
		if rule.Type == constants.AddIndex {
			d, err := json.Marshal(rule.Data)
			if err != nil {
				http.Error(w, "Invalid rule data", http.StatusInternalServerError)
				return
			}
			var index ddl.CreateIndex
			err = json.Unmarshal(d, &index)
			if err != nil {
				http.Error(w, "Invalid rule data", http.StatusInternalServerError)
				return
			}
			if index.Id == indexId {
				sessionState.Conv.Rules[i].Enabled = false
				break
			}
		}
	}

	convm := session.ConvWithMetadata{
		SessionMetadata: sessionState.SessionMetadata,
		Conv:            *sessionState.Conv,
	}
	w.WriteHeader(http.StatusOK)
	json.NewEncoder(w).Encode(convm)
}

func dropSecondaryIndexHelper(tableId, idxId string) error {
	if tableId == "" || idxId == "" {
		return fmt.Errorf("Table id or index id is empty")
	}
	sessionState := session.GetSessionState()
	sp := sessionState.Conv.SpSchema[tableId]
	position := -1
	for i, index := range sp.Indexes {
		if idxId == index.Id {
			position = i
			break
		}
	}
	if position < 0 || position >= len(sp.Indexes) {
		return fmt.Errorf("No secondary index found at position %d", position)
	}

	usedNames := sessionState.Conv.UsedNames
	delete(usedNames, strings.ToLower(sp.Indexes[position].Name))
	index.RemoveIndexIssues(tableId, sp.Indexes[position])

	sp.Indexes = utilities.RemoveSecondaryIndex(sp.Indexes, position)
	sessionState.Conv.SpSchema[tableId] = sp
	session.UpdateSessionFile()
	return nil
}

func uploadFile(w http.ResponseWriter, r *http.Request) {

	r.ParseMultipartForm(10 << 20)
	// FormFile returns the first file for the given key `myFile`
	// it also returns the FileHeader so we can get the Filename,
	// the Header and the size of the file
	file, handlers, err := r.FormFile("myFile")
	if err != nil {
		http.Error(w, fmt.Sprintf("error retrieving the file"), http.StatusBadRequest)
		return
	}
	defer file.Close()

	// Remove the existing files
	err = os.RemoveAll("upload-file/")
	if err != nil {
		http.Error(w, fmt.Sprintf("error removing existing files"), http.StatusBadRequest)
		return
	}

	err = os.MkdirAll("upload-file", os.ModePerm)
	if err != nil {
		http.Error(w, fmt.Sprintf("error while creating directory"), http.StatusBadRequest)
		return
	}

	f, err := os.Create("upload-file/" + handlers.Filename)
	if err != nil {
		http.Error(w, fmt.Sprintf("not able to create file"), http.StatusBadRequest)
		return
	}

	// read all of the contents of our uploaded file into a byte array
	fileBytes, err := ioutil.ReadAll(file)
	if err != nil {
		http.Error(w, fmt.Sprintf("error reading the file"), http.StatusBadRequest)
		return
	}
	if _, err := f.Write(fileBytes); err != nil {
		http.Error(w, fmt.Sprintf("error writing the file"), http.StatusBadRequest)
		return
	}
	w.WriteHeader(http.StatusOK)
	json.NewEncoder(w).Encode("file uploaded successfully")
}

// rollback is used to get previous state of conversion in case
// some unexpected error occurs during update operations.
func rollback(err error) error {
	sessionState := session.GetSessionState()

	if sessionState.SessionFile == "" {
		return fmt.Errorf("encountered error %w. rollback failed because we don't have a session file", err)
	}
	sessionState.Conv = internal.MakeConv()
	sessionState.Conv.SpDialect = constants.DIALECT_GOOGLESQL
	err2 := conversion.ReadSessionFile(sessionState.Conv, sessionState.SessionFile)
	if err2 != nil {
		return fmt.Errorf("encountered error %w. rollback failed: %v", err, err2)
	}
	return err
}

func checkPrimaryKeyPrefix(tableId string, refTableId string, fk ddl.Foreignkey, tableInterleaveStatus *TableInterleaveStatus) bool {

	sessionState := session.GetSessionState()
	childTable := sessionState.Conv.SpSchema[tableId]
	parentTable := sessionState.Conv.SpSchema[refTableId]
	childPks := sessionState.Conv.SpSchema[tableId].PrimaryKeys
	parentPks := sessionState.Conv.SpSchema[refTableId].PrimaryKeys

	parentIndex := utilities.GetPrimaryKeyIndexFromOrder(parentPks, 1)
	if parentIndex == -1 {
		return false
	}
	parentFirstOrderPkColId := parentPks[parentIndex].ColId
	possibleInterleave := false
	for _, colId := range fk.ReferColumnIds {
		if parentFirstOrderPkColId == colId {
			possibleInterleave = true
		}
	}
	if !possibleInterleave {
		removeInterleaveSuggestions(fk.ColIds, tableId)
		return false
	}

	childPkColIds := []string{}
	for _, k := range childPks {
		childPkColIds = append(childPkColIds, k.ColId)
	}

	interleaved := []ddl.IndexKey{}

	for i := 0; i < len(parentPks); i++ {

		for j := 0; j < len(childPks); j++ {

			for k := 0; k < len(fk.ReferColumnIds); k++ {

				if childTable.ColDefs[fk.ColIds[k]].Name == parentTable.ColDefs[fk.ReferColumnIds[k]].Name &&
					parentTable.ColDefs[parentPks[i].ColId].Name == childTable.ColDefs[childPks[j].ColId].Name &&
					parentTable.ColDefs[parentPks[i].ColId].T.Name == childTable.ColDefs[childPks[j].ColId].T.Name &&
					parentTable.ColDefs[parentPks[i].ColId].T.Len == childTable.ColDefs[childPks[j].ColId].T.Len &&
					parentTable.ColDefs[parentPks[i].ColId].Name == parentTable.ColDefs[fk.ReferColumnIds[k]].Name &&
					childTable.ColDefs[childPks[j].ColId].Name == parentTable.ColDefs[fk.ReferColumnIds[k]].Name {

					interleaved = append(interleaved, parentPks[i])
				}
			}

		}

	}

	diff := []ddl.IndexKey{}

	if len(interleaved) == 0 {

		for i := 0; i < len(parentPks); i++ {

			for j := 0; j < len(childPks); j++ {

				if parentTable.ColDefs[parentPks[i].ColId].Name != childTable.ColDefs[childPks[j].ColId].Name {

					diff = append(diff, parentPks[i])
				}

			}
		}

	}

	canInterleavedOnAdd := []string{}
	canInterleavedOnRename := []string{}

	fkReferColNames := []string{}
	childPkColNames := []string{}
	for _, colId := range fk.ReferColumnIds {
		fkReferColNames = append(fkReferColNames, parentTable.ColDefs[colId].Name)
	}
	for _, colId := range childPkColIds {
		childPkColNames = append(childPkColNames, childTable.ColDefs[colId].Name)
	}

	for i := 0; i < len(diff); i++ {

		parentColIndex := utilities.IsColumnPresent(fkReferColNames, parentTable.ColDefs[diff[i].ColId].Name)
		if parentColIndex == -1 {
			continue
		}
		childColIndex := utilities.IsColumnPresent(childPkColNames, childTable.ColDefs[fk.ColIds[parentColIndex]].Name)
		if childColIndex == -1 {
			canInterleavedOnAdd = append(canInterleavedOnAdd, fk.ColIds[parentColIndex])
		} else {
			canInterleavedOnRename = append(canInterleavedOnRename, fk.ColIds[parentColIndex])
		}
	}

	if parentTable.ColDefs[parentPks[0].ColId].Name == childTable.ColDefs[childPks[0].ColId].Name &&
		parentTable.ColDefs[parentPks[0].ColId].T.Len != childTable.ColDefs[childPks[0].ColId].T.Len {
		updateInterleaveSuggestion([]string{childPks[0].ColId}, tableId, internal.InterleavedChangeColumnSize)
	} else if len(canInterleavedOnRename) > 0 {
		updateInterleaveSuggestion(canInterleavedOnRename, tableId, internal.InterleavedRenameColumn)
	} else if len(canInterleavedOnAdd) > 0 {
		updateInterleaveSuggestion(canInterleavedOnAdd, tableId, internal.InterleavedAddColumn)
	}

	if len(interleaved) > 0 {
		return true
	}

	return false
}

func updateInterleaveSuggestion(colIds []string, tableId string, issue internal.SchemaIssue) {
	for i := 0; i < len(colIds); i++ {

		sessionState := session.GetSessionState()

		schemaissue := []internal.SchemaIssue{}

		schemaissue = sessionState.Conv.SchemaIssues[tableId].ColumnLevelIssues[colIds[i]]

		schemaissue = utilities.RemoveSchemaIssue(schemaissue, internal.InterleavedOrder)
		schemaissue = utilities.RemoveSchemaIssue(schemaissue, internal.InterleavedNotInOrder)
		schemaissue = utilities.RemoveSchemaIssue(schemaissue, internal.InterleavedAddColumn)
		schemaissue = utilities.RemoveSchemaIssue(schemaissue, internal.InterleavedRenameColumn)
		schemaissue = utilities.RemoveSchemaIssue(schemaissue, internal.InterleavedChangeColumnSize)

		schemaissue = append(schemaissue, issue)

		if sessionState.Conv.SchemaIssues[tableId].ColumnLevelIssues == nil {

			s := map[string][]internal.SchemaIssue{
				colIds[i]: schemaissue,
			}
			sessionState.Conv.SchemaIssues[tableId] = internal.TableIssues{
				ColumnLevelIssues: s,
			}
		} else {
			sessionState.Conv.SchemaIssues[tableId].ColumnLevelIssues[colIds[i]] = schemaissue
		}
	}
}

func removeInterleaveSuggestions(colIds []string, tableId string) {
	for i := 0; i < len(colIds); i++ {

		sessionState := session.GetSessionState()

		schemaissue := []internal.SchemaIssue{}

		schemaissue = sessionState.Conv.SchemaIssues[tableId].ColumnLevelIssues[colIds[i]]

		if len(schemaissue) == 0 {
			continue
		}

		schemaissue = utilities.RemoveSchemaIssue(schemaissue, internal.InterleavedOrder)
		schemaissue = utilities.RemoveSchemaIssue(schemaissue, internal.InterleavedNotInOrder)
		schemaissue = utilities.RemoveSchemaIssue(schemaissue, internal.InterleavedAddColumn)
		schemaissue = utilities.RemoveSchemaIssue(schemaissue, internal.InterleavedRenameColumn)
		schemaissue = utilities.RemoveSchemaIssue(schemaissue, internal.InterleavedChangeColumnSize)

		if sessionState.Conv.SchemaIssues[tableId].ColumnLevelIssues == nil {

			s := map[string][]internal.SchemaIssue{
				colIds[i]: schemaissue,
			}
			sessionState.Conv.SchemaIssues[tableId] = internal.TableIssues{
				ColumnLevelIssues: s,
			}
		} else {
			sessionState.Conv.SchemaIssues[tableId].ColumnLevelIssues[colIds[i]] = schemaissue
		}

	}
}

// SessionState stores information for the current migration session.
type SessionState struct {
	sourceDB    *sql.DB        // Connection to source database in case of direct connection
	dbName      string         // Name of source database
	driver      string         // Name of HarbourBridge driver in use
	conv        *internal.Conv // Current conversion state
	sessionFile string         // Path to session file
}

// Type and issue.
type typeIssue struct {
	T        string
	Brief    string
	DisplayT string
}

type ResourceDetails struct {
	JobName string `json:"JobName"`
	JobUrl  string `json:"JobUrl"`
}
type GeneratedResources struct {
	DatabaseName string `json:"DatabaseName"`
	DatabaseUrl  string `json:"DatabaseUrl"`
	BucketName   string `json:"BucketName"`
	BucketUrl    string `json:"BucketUrl"`
	//Used for single instance migration flow
	DataStreamJobName string `json:"DataStreamJobName"`
	DataStreamJobUrl  string `json:"DataStreamJobUrl"`
	DataflowJobName   string `json:"DataflowJobName"`
	DataflowJobUrl    string `json:"DataflowJobUrl"`
	//Used for sharded migration flow
	ShardToDatastreamMap map[string]ResourceDetails `json:"ShardToDatastreamMap"`
	ShardToDataflowMap   map[string]ResourceDetails `json:"ShardToDataflowMap"`
}

type DataprocJobs struct {
	DataprocJobUrls []string
	DataprocJobIds  []string
}

func addTypeToList(convertedType string, spType string, issues []internal.SchemaIssue, l []typeIssue) []typeIssue {
	if convertedType == spType {
		if len(issues) > 0 {
			var briefs []string
			for _, issue := range issues {
				briefs = append(briefs, reports.IssueDB[issue].Brief)
			}
			l = append(l, typeIssue{T: spType, Brief: fmt.Sprintf(strings.Join(briefs, ", "))})
		} else {
			l = append(l, typeIssue{T: spType})
		}
	}
	return l
}

func initializeTypeMap() {
	sessionState := session.GetSessionState()
	var toddl common.ToDdl

	// Initialize mysqlTypeMap.
	toddl = mysql.InfoSchemaImpl{}.GetToDdl()
	for _, srcTypeName := range []string{"bool", "boolean", "varchar", "char", "text", "tinytext", "mediumtext", "longtext", "set", "enum", "json", "bit", "binary", "varbinary", "blob", "tinyblob", "mediumblob", "longblob", "tinyint", "smallint", "mediumint", "int", "integer", "bigint", "double", "float", "numeric", "decimal", "date", "datetime", "timestamp", "time", "year", "geometrycollection", "multipoint", "multilinestring", "multipolygon", "point", "linestring", "polygon", "geometry"} {
		var l []typeIssue
		for _, spType := range []string{ddl.Bool, ddl.Bytes, ddl.Date, ddl.Float64, ddl.Int64, ddl.String, ddl.Timestamp, ddl.Numeric, ddl.JSON} {
			srcType := schema.MakeType()
			srcType.Name = srcTypeName
			ty, issues := toddl.ToSpannerType(sessionState.Conv, spType, srcType)
			l = addTypeToList(ty.Name, spType, issues, l)
		}
		if srcTypeName == "tinyint" {
			l = append(l, typeIssue{T: ddl.Bool, Brief: "Only tinyint(1) can be converted to BOOL, for any other mods it will be converted to INT64"})
		}
		mysqlTypeMap[srcTypeName] = l
	}
	// Initialize postgresTypeMap.
	toddl = postgres.InfoSchemaImpl{}.GetToDdl()
	for _, srcTypeName := range []string{"bool", "boolean", "bigserial", "bpchar", "character", "bytea", "date", "float8", "double precision", "float4", "real", "int8", "bigint", "int4", "integer", "int2", "smallint", "numeric", "serial", "text", "timestamptz", "timestamp with time zone", "timestamp", "timestamp without time zone", "varchar", "character varying"} {
		var l []typeIssue
		for _, spType := range []string{ddl.Bool, ddl.Bytes, ddl.Date, ddl.Float64, ddl.Int64, ddl.String, ddl.Timestamp, ddl.Numeric, ddl.JSON} {
			srcType := schema.MakeType()
			srcType.Name = srcTypeName
			ty, issues := toddl.ToSpannerType(sessionState.Conv, spType, srcType)
			l = addTypeToList(ty.Name, spType, issues, l)
		}
		postgresTypeMap[srcTypeName] = l
	}

	// Initialize sqlserverTypeMap.
	toddl = sqlserver.InfoSchemaImpl{}.GetToDdl()
	for _, srcTypeName := range []string{"int", "tinyint", "smallint", "bigint", "bit", "float", "real", "numeric", "decimal", "money", "smallmoney", "char", "nchar", "varchar", "nvarchar", "text", "ntext", "date", "datetime", "datetime2", "smalldatetime", "datetimeoffset", "time", "timestamp", "rowversion", "binary", "varbinary", "image", "xml", "geography", "geometry", "uniqueidentifier", "sql_variant", "hierarchyid"} {
		var l []typeIssue
		for _, spType := range []string{ddl.Bool, ddl.Bytes, ddl.Date, ddl.Float64, ddl.Int64, ddl.String, ddl.Timestamp, ddl.Numeric, ddl.JSON} {
			srcType := schema.MakeType()
			srcType.Name = srcTypeName
			ty, issues := toddl.ToSpannerType(sessionState.Conv, spType, srcType)
			l = addTypeToList(ty.Name, spType, issues, l)
		}
		sqlserverTypeMap[srcTypeName] = l
	}

	// Initialize oracleTypeMap.
	toddl = oracle.InfoSchemaImpl{}.GetToDdl()
	for _, srcTypeName := range []string{"NUMBER", "BFILE", "BLOB", "CHAR", "CLOB", "DATE", "BINARY_DOUBLE", "BINARY_FLOAT", "FLOAT", "LONG", "RAW", "LONG RAW", "NCHAR", "NVARCHAR2", "VARCHAR", "VARCHAR2", "NCLOB", "ROWID", "UROWID", "XMLTYPE", "TIMESTAMP", "INTERVAL", "SDO_GEOMETRY"} {
		var l []typeIssue
		for _, spType := range []string{ddl.Bool, ddl.Bytes, ddl.Date, ddl.Float64, ddl.Int64, ddl.String, ddl.Timestamp, ddl.Numeric, ddl.JSON} {
			srcType := schema.MakeType()
			srcType.Name = srcTypeName
			ty, issues := toddl.ToSpannerType(sessionState.Conv, spType, srcType)
			l = addTypeToList(ty.Name, spType, issues, l)
		}
		oracleTypeMap[srcTypeName] = l
	}
}

func init() {
	sessionState := session.GetSessionState()
	utilities.InitObjectId()
	sessionState.Conv = internal.MakeConv()
	config := config.TryInitializeSpannerConfig()
	session.SetSessionStorageConnectionState(config.GCPProjectID, config.SpannerInstanceID)
}

// App connects to the web app v2.
func App(logLevel string, open bool, port int) error {
	err := logger.InitializeLogger(logLevel)
	if err != nil {
		return fmt.Errorf("error initialising webapp, did you specify a valid log-level? [DEBUG, INFO]")
	}
	addr := fmt.Sprintf(":%s", strconv.Itoa(port))
	router := getRoutes()
	fmt.Println("Starting Harbourbridge UI at:", fmt.Sprintf("http://localhost%s", addr))
	if open {
		browser.OpenURL(fmt.Sprintf("http://localhost%s", addr))
	}
	return http.ListenAndServe(addr, handlers.CORS(handlers.AllowedHeaders([]string{"X-Requested-With", "Content-Type", "Authorization"}), handlers.AllowedMethods([]string{"GET", "POST", "PUT", "HEAD", "OPTIONS"}), handlers.AllowedOrigins([]string{"*"}))(router))
}<|MERGE_RESOLUTION|>--- conflicted
+++ resolved
@@ -139,20 +139,13 @@
 }
 
 type migrationDetails struct {
-<<<<<<< HEAD
-	TargetDetails  targetDetails  `json:"TargetDetails"`
-	DataflowConfig dataflowConfig `json:"DataflowConfig"`
-	DataprocConfig dataprocConfig `json:"DataprocConfig"`
-	MigrationMode  string         `json:MigrationMode`
-	MigrationType  string         `json:MigrationType`
-=======
 	TargetDetails   targetDetails  `json:"TargetDetails"`
 	DataflowConfig  dataflowConfig `json:"DataflowConfig"`
+	DataprocConfig  dataprocConfig `json:"DataprocConfig"`
 	MigrationMode   string         `json:MigrationMode`
 	MigrationType   string         `json:MigrationType`
 	IsSharded       bool           `json:"IsSharded"`
 	SkipForeignKeys bool           `json:"skipForeignKeys"`
->>>>>>> 53d1bd97
 }
 
 type dataflowConfig struct {
