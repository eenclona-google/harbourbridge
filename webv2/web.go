// Copyright 2022 Google LLC
//
// Licensed under the Apache License, Version 2.0 (the "License");
// you may not use this file except in compliance with the License.
// You may obtain a copy of the License at
//
//      http://www.apache.org/licenses/LICENSE-2.0
//
// Unless required by applicable law or agreed to in writing, software
// distributed under the License is distributed on an "AS IS" BASIS,
// WITHOUT WARRANTIES OR CONDITIONS OF ANY KIND, either express or implied.
// See the License for the specific language governing permissions and
// limitations under the License.

// Package web defines web APIs to be used with harbourbridge frontend.
// Apart from schema conversion, this package involves API to update
// converted schema.
package webv2

import (
	"context"
	"database/sql"
	"encoding/json"
	"fmt"
	"io/fs"
	"io/ioutil"
	"log"
	"net/http"
	"os"
	"path/filepath"
	"sort"
	"strconv"
	"strings"
	"time"

	instance "cloud.google.com/go/spanner/admin/instance/apiv1"
	"github.com/cloudspannerecosystem/harbourbridge/cmd"
	"github.com/cloudspannerecosystem/harbourbridge/common/constants"
	"github.com/cloudspannerecosystem/harbourbridge/common/utils"
	"github.com/cloudspannerecosystem/harbourbridge/conversion"
	"github.com/cloudspannerecosystem/harbourbridge/internal"
	"github.com/cloudspannerecosystem/harbourbridge/internal/reports"
	"github.com/cloudspannerecosystem/harbourbridge/logger"
	"github.com/cloudspannerecosystem/harbourbridge/profiles"
	"github.com/cloudspannerecosystem/harbourbridge/proto/migration"
	"github.com/cloudspannerecosystem/harbourbridge/schema"
	"github.com/cloudspannerecosystem/harbourbridge/sources/common"
	"github.com/cloudspannerecosystem/harbourbridge/sources/mysql"
	"github.com/cloudspannerecosystem/harbourbridge/sources/oracle"
	"github.com/cloudspannerecosystem/harbourbridge/sources/postgres"
	"github.com/cloudspannerecosystem/harbourbridge/sources/sqlserver"
	"github.com/cloudspannerecosystem/harbourbridge/spanner/ddl"
	"github.com/cloudspannerecosystem/harbourbridge/webv2/config"
	helpers "github.com/cloudspannerecosystem/harbourbridge/webv2/helpers"
	"github.com/cloudspannerecosystem/harbourbridge/webv2/profile"
	"github.com/cloudspannerecosystem/harbourbridge/webv2/table"
	utilities "github.com/cloudspannerecosystem/harbourbridge/webv2/utilities"
	"github.com/google/uuid"
	"github.com/pkg/browser"
	instancepb "google.golang.org/genproto/googleapis/spanner/admin/instance/v1"

	"github.com/cloudspannerecosystem/harbourbridge/webv2/session"

	_ "github.com/go-sql-driver/mysql"
	"github.com/gorilla/handlers"

	index "github.com/cloudspannerecosystem/harbourbridge/webv2/index"
	primarykey "github.com/cloudspannerecosystem/harbourbridge/webv2/primarykey"

	go_ora "github.com/sijms/go-ora/v2"
)

// TODO:(searce):
// 1) Test cases for APIs
// 2) API for saving/updating table-level changes.
// 3) API for showing logs
// 4) Split all routing to an route.go file
// 5) API for downloading the schema file, ddl file and summary report file.
// 6) Update schema conv after setting global datatypes and return conv. (setTypeMap)
// 7) Add rateConversion() in schema conversion, ddl and report APIs.
// 8) Add an overview in summary report API
var mysqlTypeMap = make(map[string][]typeIssue)
var postgresTypeMap = make(map[string][]typeIssue)
var sqlserverTypeMap = make(map[string][]typeIssue)
var oracleTypeMap = make(map[string][]typeIssue)

// TODO:(searce) organize this file according to go style guidelines: generally
// have public constants and public type definitions first, then public
// functions, and finally helper functions (usually in order of importance).

// driverConfig contains the parameters needed to make a direct database connection. It is
// used to communicate via HTTP with the frontend.
type driverConfig struct {
	Driver      string `json:"Driver"`
	IsSharded   bool   `json:"IsSharded"`
	Host        string `json:"Host"`
	Port        string `json:"Port"`
	Database    string `json:"Database"`
	User        string `json:"User"`
	Password    string `json:"Password"`
	Dialect     string `json:"Dialect"`
	DataShardId string `json:"DataShardId"`
}

type driverConfigs struct {
	DbConfigs         []driverConfig `json:"DbConfigs"`
	IsRestoredSession string         `json:"IsRestoredSession"`
}

type shardedDataflowConfig struct {
	MigrationProfile profiles.SourceProfileConfig
}

type DataflowLocation struct {
	DataflowConfig profiles.DataflowConfig
}

type sessionSummary struct {
	DatabaseType       string
	ConnectionDetail   string
	SourceTableCount   int
	SpannerTableCount  int
	SourceIndexCount   int
	SpannerIndexCount  int
	ConnectionType     string
	SourceDatabaseName string
	Region             string
	NodeCount          int
	ProcessingUnits    int
	Instance           string
	Dialect            string
	IsSharded          bool
}

type progressDetails struct {
	Progress       int
	ErrorMessage   string
	ProgressStatus int
}

type migrationDetails struct {
	TargetDetails   targetDetails  `json:"TargetDetails"`
	DataflowConfig  dataflowConfig `json:"DataflowConfig"`
	MigrationMode   string         `json:MigrationMode`
	MigrationType   string         `json:MigrationType`
	IsSharded       bool           `json:"IsSharded"`
	SkipForeignKeys bool           `json:"skipForeignKeys"`
}

type dataflowConfig struct {
	Network       string `json:Network`
	Subnetwork    string `json:Subnetwork`
	HostProjectId string `json:HostProjectId`
}

type targetDetails struct {
	TargetDB                    string `json:"TargetDB"`
	SourceConnectionProfileName string `json:"SourceConnProfile"`
	TargetConnectionProfileName string `json:"TargetConnProfile"`
	ReplicationSlot             string `json:"ReplicationSlot"`
	Publication                 string `json:"Publication"`
}
type StreamingCfg struct {
	DatastreamCfg DatastreamCfg `json:"datastreamCfg"`
	DataflowCfg   DataflowCfg   `json:"dataflowCfg"`
	TmpDir        string        `json:"tmpDir"`
}
type DataflowCfg struct {
	JobName       string `json:"JobName"`
	Location      string `json:"Location"`
	Network       string `json:"Network"`
	Subnetwork    string `json:"Subnetwork"`
	HostProjectId string `json:"HostProjectId"`
}
type ConnectionConfig struct {
	Name     string `json:"name"`
	Location string `json:"location"`
}
type DatastreamCfg struct {
	StreamId               string           `json:"streamId"`
	StreamLocation         string           `json:"streamLocation"`
	StreamDisplayName      string           `json:"streamDisplayName"`
	SourceConnectionConfig ConnectionConfig `json:"sourceConnectionConfig"`
	TargetConnectionConfig ConnectionConfig `json:"destinationConnectionConfig"`
	Properties             string           `json:properties`
}

type ColMaxLength struct {
	SpDataType     string `json:"spDataType"`
	SpColMaxLength string `json:"spColMaxLength"`
}

type TableIdAndName struct {
	Id   string `json:"Id"`
	Name string `json:"Name"`
}

// databaseConnection creates connection with database
func databaseConnection(w http.ResponseWriter, r *http.Request) {
	reqBody, err := ioutil.ReadAll(r.Body)
	if err != nil {
		http.Error(w, fmt.Sprintf("Body Read Error : %v", err), http.StatusInternalServerError)
		return
	}
	var config driverConfig
	err = json.Unmarshal(reqBody, &config)
	if err != nil {
		http.Error(w, fmt.Sprintf("Request Body parse error : %v", err), http.StatusBadRequest)
		return
	}
	var dataSourceName string
	switch config.Driver {
	case constants.POSTGRES:
		dataSourceName = fmt.Sprintf("host=%s port=%s user=%s password=%s dbname=%s sslmode=disable", config.Host, config.Port, config.User, config.Password, config.Database)
	case constants.MYSQL:
		dataSourceName = fmt.Sprintf("%s:%s@tcp(%s:%s)/%s", config.User, config.Password, config.Host, config.Port, config.Database)
	case constants.SQLSERVER:
		dataSourceName = fmt.Sprintf(`sqlserver://%s:%s@%s:%s?database=%s`, config.User, config.Password, config.Host, config.Port, config.Database)
	case constants.ORACLE:
		portNumber, _ := strconv.Atoi(config.Port)
		dataSourceName = go_ora.BuildUrl(config.Host, portNumber, config.Database, config.User, config.Password, nil)
	default:
		http.Error(w, fmt.Sprintf("Driver : '%s' is not supported", config.Driver), http.StatusBadRequest)
		return
	}
	sourceDB, err := sql.Open(config.Driver, dataSourceName)
	if err != nil {
		http.Error(w, fmt.Sprintf("Database connection error, check connection properties, ERROR: %v", err), http.StatusInternalServerError)
		return
	}
	// Open doesn't open a connection. Validate database connection.
	err = sourceDB.Ping()
	if err != nil {
		http.Error(w, fmt.Sprintf("Database connection error, check connection properties, ERROR: %v", err), http.StatusInternalServerError)
		return
	}

	sessionState := session.GetSessionState()
	sessionState.SourceDB = sourceDB
	sessionState.DbName = config.Database
	// schema and user is same in oracle.
	if config.Driver == constants.ORACLE {
		sessionState.DbName = config.User
	}
	sessionState.Driver = config.Driver
	sessionState.SessionFile = ""
	sessionState.Dialect = config.Dialect
	sessionState.IsSharded = config.IsSharded
	sessionState.SourceDBConnDetails = session.SourceDBConnDetails{
		Host:           config.Host,
		Port:           config.Port,
		User:           config.User,
		Password:       config.Password,
		ConnectionType: helpers.DIRECT_CONNECT_MODE,
	}
	w.WriteHeader(http.StatusOK)
}

// convertSchemaSQL converts source database to Spanner when using
// with postgres and mysql driver.
func convertSchemaSQL(w http.ResponseWriter, r *http.Request) {
	sessionState := session.GetSessionState()
	if sessionState.SourceDB == nil || sessionState.DbName == "" || sessionState.Driver == "" {
		http.Error(w, fmt.Sprintf("Database is not configured or Database connection is lost. Please set configuration and connect to database."), http.StatusNotFound)
		return
	}
	conv := internal.MakeConv()

	conv.SpDialect = sessionState.Dialect
	var err error
	additionalSchemaAttributes := internal.AdditionalSchemaAttributes{
		IsSharded: sessionState.IsSharded,
	}
	switch sessionState.Driver {
	case constants.MYSQL:
		err = common.ProcessSchema(conv, mysql.InfoSchemaImpl{DbName: sessionState.DbName, Db: sessionState.SourceDB}, common.DefaultWorkers, additionalSchemaAttributes)
	case constants.POSTGRES:
		temp := false
		err = common.ProcessSchema(conv, postgres.InfoSchemaImpl{Db: sessionState.SourceDB, IsSchemaUnique: &temp}, common.DefaultWorkers, additionalSchemaAttributes)
	case constants.SQLSERVER:
		err = common.ProcessSchema(conv, sqlserver.InfoSchemaImpl{DbName: sessionState.DbName, Db: sessionState.SourceDB}, common.DefaultWorkers, additionalSchemaAttributes)
	case constants.ORACLE:
		err = common.ProcessSchema(conv, oracle.InfoSchemaImpl{DbName: strings.ToUpper(sessionState.DbName), Db: sessionState.SourceDB}, common.DefaultWorkers, additionalSchemaAttributes)
	default:
		http.Error(w, fmt.Sprintf("Driver : '%s' is not supported", sessionState.Driver), http.StatusBadRequest)
		return
	}
	if err != nil {
		http.Error(w, fmt.Sprintf("Schema Conversion Error : %v", err), http.StatusNotFound)
		return
	}

	sessionState.Conv = conv

	primarykey.DetectHotspot()
	index.IndexSuggestion()

	sessionMetadata := session.SessionMetadata{
		SessionName:  "NewSession",
		DatabaseType: sessionState.Driver,
		DatabaseName: sessionState.DbName,
		Dialect:      sessionState.Dialect,
	}

	convm := session.ConvWithMetadata{
		SessionMetadata: sessionMetadata,
		Conv:            *conv,
	}
	sessionState.Conv = conv
	sessionState.SessionMetadata = sessionMetadata
	w.WriteHeader(http.StatusOK)
	json.NewEncoder(w).Encode(convm)
}

// dumpConfig contains the parameters needed to run the tool using dump approach. It is
// used to communicate via HTTP with the frontend.
type dumpConfig struct {
	Driver   string `json:"Driver"`
	FilePath string `json:"Path"`
}

type spannerDetails struct {
	Dialect string `json:"Dialect"`
}

type convertFromDumpRequest struct {
	Config         dumpConfig     `json:"Config"`
	SpannerDetails spannerDetails `json:"SpannerDetails"`
}

func setSourceDBDetailsForDump(w http.ResponseWriter, r *http.Request) {
	sessionState := session.GetSessionState()
	reqBody, err := ioutil.ReadAll(r.Body)
	if err != nil {
		http.Error(w, fmt.Sprintf("Body Read Error : %v", err), http.StatusInternalServerError)
		return
	}
	var dc dumpConfig
	err = json.Unmarshal(reqBody, &dc)
	if err != nil {
		http.Error(w, fmt.Sprintf("Request Body parse error : %v", err), http.StatusBadRequest)
		return
	}
	dc.FilePath = "upload-file/" + dc.FilePath
	_, err = os.Open(dc.FilePath)
	if err != nil {
		http.Error(w, fmt.Sprintf("Failed to open dump file : %v, no such file or directory", dc.FilePath), http.StatusNotFound)
		return
	}
	sessionState.SourceDBConnDetails = session.SourceDBConnDetails{
		Path:           dc.FilePath,
		ConnectionType: helpers.DUMP_MODE,
	}
	w.WriteHeader(http.StatusOK)
}

// getSourceProfileConfig returns the configured source profile by the user
func getSourceProfileConfig(w http.ResponseWriter, r *http.Request) {
	sessionState := session.GetSessionState()
	sourceProfileConfig := sessionState.SourceProfileConfig
	if (sourceProfileConfig.ConfigType == "dataflow") {
		for _, dataShard := range sourceProfileConfig.ShardConfigurationDataflow.DataShards {
			bucket, rootPath, err := profile.GetBucket(sessionState.GCPProjectID, sessionState.Region, dataShard.DstConnectionProfile.Name)
			if err != nil {
				http.Error(w, fmt.Sprintf("error while getting target bucket: %v", err), http.StatusInternalServerError)
				return
			}
			dataShard.TmpDir = "gs://" + bucket + rootPath
		}
	}
	w.WriteHeader(http.StatusOK)
	json.NewEncoder(w).Encode(sourceProfileConfig)
}

func setDataflowDetailsForShardedMigrations(w http.ResponseWriter, r *http.Request) {
	sessionState := session.GetSessionState()
	reqBody, err := ioutil.ReadAll(r.Body)
	if err != nil {
		http.Error(w, fmt.Sprintf("Body Read Error : %v", err), http.StatusInternalServerError)
		return
	}
	var dataflowLocation DataflowLocation
	err = json.Unmarshal(reqBody, &dataflowLocation)
	if err != nil {
		http.Error(w, fmt.Sprintf("Request Body parse error : %v", err), http.StatusBadRequest)
		return
	}
	sessionState.SourceProfileConfig.ShardConfigurationDataflow.DataflowConfig = profiles.DataflowConfig{
		Location:      sessionState.Region,
		Network:       dataflowLocation.DataflowConfig.Network,
		Subnetwork:    dataflowLocation.DataflowConfig.Subnetwork,
		HostProjectId: dataflowLocation.DataflowConfig.HostProjectId,
	}
	w.WriteHeader(http.StatusOK)
}

func setShardsSourceDBDetailsForDataflow(w http.ResponseWriter, r *http.Request) {
	//Take the received object and store it into session state.
	sessionState := session.GetSessionState()
	reqBody, err := ioutil.ReadAll(r.Body)
	if err != nil {
		http.Error(w, fmt.Sprintf("Body Read Error : %v", err), http.StatusInternalServerError)
		return
	}
	var srcConfig shardedDataflowConfig
	err = json.Unmarshal(reqBody, &srcConfig)
	if err != nil {
		http.Error(w, fmt.Sprintf("Request Body parse error : %v", err), http.StatusBadRequest)
		return
	}
	sessionState.SourceProfileConfig = srcConfig.MigrationProfile
	//create dataflow config with defaults, it gets overridden if DataflowConfig is specified using the form.
	//create dataflow config with defaults, it gets overridden if DataflowConfig is specified using the form.
	sessionState.SourceProfileConfig.ShardConfigurationDataflow.DataflowConfig = profiles.DataflowConfig{
		Location:      sessionState.Region,
		Network:       "",
		Subnetwork:    "",
		HostProjectId: sessionState.GCPProjectID,
	}
	w.WriteHeader(http.StatusOK)
}

func setShardsSourceDBDetailsForBulk(w http.ResponseWriter, r *http.Request) {
	sessionState := session.GetSessionState()
	reqBody, err := ioutil.ReadAll(r.Body)
	if err != nil {
		http.Error(w, fmt.Sprintf("Body Read Error : %v", err), http.StatusInternalServerError)
		return
	}
	var shardConfigs driverConfigs
	err = json.Unmarshal(reqBody, &shardConfigs)
	if err != nil {
		http.Error(w, fmt.Sprintf("Request Body parse error : %v", err), http.StatusBadRequest)
		return
	}
	var connDetailsList []profiles.DirectConnectionConfig
	for i, config := range shardConfigs.DbConfigs {
		dataSourceName := fmt.Sprintf("%s:%s@tcp(%s:%s)/%s", config.User, config.Password, config.Host, config.Port, config.Database)
		sourceDB, err := sql.Open(config.Driver, dataSourceName)
		if err != nil {
			http.Error(w, "Database connection error, check connection properties.", http.StatusInternalServerError)
			return
		}
		// Open doesn't open a connection. Validate database connection.
		err = sourceDB.Ping()
		if err != nil {
			http.Error(w, "Database connection error, check connection properties.", http.StatusInternalServerError)
			return
		}
		sessionState.DbName = config.Database
		sessionState.SessionFile = ""
		connDetail := profiles.DirectConnectionConfig{
			Host:        config.Host,
			Port:        config.Port,
			User:        config.User,
			Password:    config.Password,
			DbName:      config.Database,
			DataShardId: config.DataShardId,
		}
		connDetailsList = append(connDetailsList, connDetail)
		//set the first shard as the schema shard when restoring from a session file
		if shardConfigs.IsRestoredSession == constants.SESSION_FILE {
			if i == 0 {
				sessionState.SourceDBConnDetails = session.SourceDBConnDetails{
					Host:           config.Host,
					Port:           config.Port,
					User:           config.User,
					Password:       config.Password,
					ConnectionType: helpers.DIRECT_CONNECT_MODE,
				}
			}
		}
	}
	sessionState.ShardedDbConnDetails = connDetailsList
	w.WriteHeader(http.StatusOK)
}

func setSourceDBDetailsForDirectConnect(w http.ResponseWriter, r *http.Request) {
	sessionState := session.GetSessionState()
	reqBody, err := ioutil.ReadAll(r.Body)
	if err != nil {
		http.Error(w, fmt.Sprintf("Body Read Error : %v", err), http.StatusInternalServerError)
		return
	}
	var config driverConfig
	err = json.Unmarshal(reqBody, &config)
	if err != nil {
		http.Error(w, fmt.Sprintf("Request Body parse error : %v", err), http.StatusBadRequest)
		return
	}

	var dataSourceName string
	switch config.Driver {
	case constants.POSTGRES:
		dataSourceName = fmt.Sprintf("host=%s port=%s user=%s password=%s dbname=%s sslmode=disable", config.Host, config.Port, config.User, config.Password, config.Database)
	case constants.MYSQL:
		dataSourceName = fmt.Sprintf("%s:%s@tcp(%s:%s)/%s", config.User, config.Password, config.Host, config.Port, config.Database)
	case constants.SQLSERVER:
		dataSourceName = fmt.Sprintf(`sqlserver://%s:%s@%s:%s?database=%s`, config.User, config.Password, config.Host, config.Port, config.Database)
	case constants.ORACLE:
		portNumber, _ := strconv.Atoi(config.Port)
		dataSourceName = go_ora.BuildUrl(config.Host, portNumber, config.Database, config.User, config.Password, nil)
	default:
		http.Error(w, fmt.Sprintf("Driver : '%s' is not supported", config.Driver), http.StatusBadRequest)
		return
	}
	sourceDB, err := sql.Open(config.Driver, dataSourceName)
	if err != nil {
		http.Error(w, "Database connection error, check connection properties.", http.StatusInternalServerError)
		return
	}
	// Open doesn't open a connection. Validate database connection.
	err = sourceDB.Ping()
	if err != nil {
		http.Error(w, "Database connection error, check connection properties.", http.StatusInternalServerError)
		return
	}

	sessionState.DbName = config.Database
	// schema and user is same in oracle.
	if config.Driver == constants.ORACLE {
		sessionState.DbName = config.User
	}
	sessionState.SessionFile = ""
	sessionState.SourceDBConnDetails = session.SourceDBConnDetails{
		Host:           config.Host,
		Port:           config.Port,
		User:           config.User,
		Password:       config.Password,
		ConnectionType: helpers.DIRECT_CONNECT_MODE,
	}
	w.WriteHeader(http.StatusOK)
}

// convertSchemaDump converts schema from dump file to Spanner schema for
// mysqldump and pg_dump driver.
func convertSchemaDump(w http.ResponseWriter, r *http.Request) {
	reqBody, err := ioutil.ReadAll(r.Body)
	if err != nil {
		http.Error(w, fmt.Sprintf("Body Read Error : %v", err), http.StatusInternalServerError)
		return
	}
	var dc convertFromDumpRequest
	err = json.Unmarshal(reqBody, &dc)
	if err != nil {
		http.Error(w, fmt.Sprintf("Request Body parse error : %v", err), http.StatusBadRequest)
		return
	}
	f, err := os.Open(constants.UPLOAD_FILE_DIR + "/" + dc.Config.FilePath)
	if err != nil {
		http.Error(w, fmt.Sprintf("Failed to open dump file : %v, no such file or directory", dc.Config.FilePath), http.StatusNotFound)
		return
	}
	// We don't support Dynamodb in web hence no need to pass schema sample size here.
	sourceProfile, _ := profiles.NewSourceProfile("", dc.Config.Driver)
	sourceProfile.Driver = dc.Config.Driver
	targetProfile, _ := profiles.NewTargetProfile(fmt.Sprintf("dialect=%s", dc.SpannerDetails.Dialect))
	conv, err := conversion.SchemaConv(sourceProfile, targetProfile, &utils.IOStreams{In: f, Out: os.Stdout})
	if err != nil {
		http.Error(w, fmt.Sprintf("Schema Conversion Error : %v", err), http.StatusNotFound)
		return
	}

	sessionMetadata := session.SessionMetadata{
		SessionName:  "NewSession",
		DatabaseType: dc.Config.Driver,
		DatabaseName: filepath.Base(dc.Config.FilePath),
		Dialect:      dc.SpannerDetails.Dialect,
	}

	sessionState := session.GetSessionState()
	sessionState.Conv = conv

	primarykey.DetectHotspot()
	index.IndexSuggestion()

	sessionState.SessionMetadata = sessionMetadata
	sessionState.Driver = dc.Config.Driver
	sessionState.DbName = ""
	sessionState.SessionFile = ""
	sessionState.SourceDB = nil
	sessionState.Dialect = dc.SpannerDetails.Dialect
	sessionState.SourceDBConnDetails = session.SourceDBConnDetails{
		Path:           constants.UPLOAD_FILE_DIR + "/" + dc.Config.FilePath,
		ConnectionType: helpers.DUMP_MODE,
	}

	convm := session.ConvWithMetadata{
		SessionMetadata: sessionMetadata,
		Conv:            *conv,
	}
	w.WriteHeader(http.StatusOK)
	json.NewEncoder(w).Encode(convm)
}

// loadSession load seesion file to Harbourbridge.
func loadSession(w http.ResponseWriter, r *http.Request) {
	sessionState := session.GetSessionState()

	utilities.InitObjectId()

	reqBody, err := ioutil.ReadAll(r.Body)
	if err != nil {
		http.Error(w, fmt.Sprintf("Body Read Error : %v", err), http.StatusInternalServerError)
		return
	}
	var s session.SessionParams
	err = json.Unmarshal(reqBody, &s)
	if err != nil {
		http.Error(w, fmt.Sprintf("Request Body parse error : %v", err), http.StatusBadRequest)
		return
	}
	conv := internal.MakeConv()
	metadata := session.SessionMetadata{}

	err = session.ReadSessionFileForSessionMetadata(&metadata, constants.UPLOAD_FILE_DIR+"/"+s.FilePath)
	if err != nil {
		switch err.(type) {
		case *fs.PathError:
			http.Error(w, fmt.Sprintf("Failed to open session file : %v, no such file or directory", s.FilePath), http.StatusNotFound)
		default:
			http.Error(w, fmt.Sprintf("Failed to parse session file : %v", err), http.StatusBadRequest)
		}
		return
	}

	dbType := metadata.DatabaseType
	switch dbType {
	case constants.PGDUMP:
		dbType = constants.POSTGRES
	case constants.MYSQLDUMP:
		dbType = constants.MYSQL
	}
	if dbType != s.Driver {
		http.Error(w, fmt.Sprintf("Not a valid %v session file", dbType), http.StatusBadRequest)
		return
	}

	err = conversion.ReadSessionFile(conv, constants.UPLOAD_FILE_DIR+"/"+s.FilePath)
	if err != nil {
		switch err.(type) {
		case *fs.PathError:
			http.Error(w, fmt.Sprintf("Failed to open session file : %v, no such file or directory", s.FilePath), http.StatusNotFound)
		default:
			http.Error(w, fmt.Sprintf("Failed to parse session file : %v", err), http.StatusBadRequest)
		}
		return
	}

	sessionMetadata := session.SessionMetadata{
		SessionName:  "NewSession",
		DatabaseType: s.Driver,
		DatabaseName: metadata.DatabaseName,
		Dialect:      conv.SpDialect,
	}

	if sessionMetadata.DatabaseName == "" {
		sessionMetadata.DatabaseName = strings.TrimRight(filepath.Base(s.FilePath), filepath.Ext(s.FilePath))
	}

	sessionState.Conv = conv

	primarykey.DetectHotspot()
	index.IndexSuggestion()

	sessionState.Conv.UsedNames = internal.ComputeUsedNames(sessionState.Conv)

	sessionState.SessionMetadata = sessionMetadata
	sessionState.Driver = s.Driver
	sessionState.SessionFile = constants.UPLOAD_FILE_DIR + s.FilePath
	sessionState.SourceDBConnDetails = session.SourceDBConnDetails{
		Path:           constants.UPLOAD_FILE_DIR + "/" + s.FilePath,
		ConnectionType: helpers.SESSION_FILE_MODE,
	}
	sessionState.Dialect = conv.SpDialect

	convm := session.ConvWithMetadata{
		SessionMetadata: sessionMetadata,
		Conv:            *conv,
	}
	w.WriteHeader(http.StatusOK)
	json.NewEncoder(w).Encode(convm)
}

func fetchLastLoadedSessionDetails(w http.ResponseWriter, r *http.Request) {
	sessionState := session.GetSessionState()
	convm := session.ConvWithMetadata{
		SessionMetadata: sessionState.SessionMetadata,
		Conv:            *sessionState.Conv,
	}
	w.WriteHeader(http.StatusOK)
	json.NewEncoder(w).Encode(convm)
}

// getDDL returns the Spanner DDL for each table in alphabetical order.
// Unlike internal/convert.go's GetDDL, it does not print tables in a way that
// respects the parent/child ordering of interleaved tables.
// Though foreign keys and secondary indexes are displayed, getDDL cannot be used to
// build DDL to send to Spanner.
func getDDL(w http.ResponseWriter, r *http.Request) {
	sessionState := session.GetSessionState()
	c := ddl.Config{Comments: true, ProtectIds: false, SpDialect: sessionState.Conv.SpDialect, Source: sessionState.Driver}
	var tables []string
	for t := range sessionState.Conv.SpSchema {
		tables = append(tables, t)
	}
	sort.Strings(tables)
	ddl := make(map[string]string)
	for _, t := range tables {
		table := sessionState.Conv.SpSchema[t]
		tableDdl := table.PrintCreateTable(sessionState.Conv.SpSchema, c) + ";"
		if len(table.Indexes) > 0 {
			tableDdl = tableDdl + "\n"
		}
		for _, index := range table.Indexes {
			tableDdl = tableDdl + "\n" + index.PrintCreateIndex(table, c) + ";"
		}
		if len(table.ForeignKeys) > 0 {
			tableDdl = tableDdl + "\n"
		}
		for _, fk := range table.ForeignKeys {
			tableDdl = tableDdl + "\n" + fk.PrintForeignKeyAlterTable(sessionState.Conv.SpSchema, c, t) + ";"
		}

		ddl[t] = tableDdl
	}
	w.WriteHeader(http.StatusOK)
	json.NewEncoder(w).Encode(ddl)
}

func getStandardTypeToPGSQLTypemap(w http.ResponseWriter, r *http.Request) {
	w.WriteHeader(http.StatusOK)
	json.NewEncoder(w).Encode(ddl.STANDARD_TYPE_TO_PGSQL_TYPEMAP)
}

func getPGSQLToStandardTypeTypemap(w http.ResponseWriter, r *http.Request) {
	w.WriteHeader(http.StatusOK)
	json.NewEncoder(w).Encode(ddl.PGSQL_TO_STANDARD_TYPE_TYPEMAP)
}

// getTypeMap returns the source to Spanner typemap only for the
// source types used in current conversion.
func getTypeMap(w http.ResponseWriter, r *http.Request) {
	sessionState := session.GetSessionState()

	if sessionState.Conv == nil || sessionState.Driver == "" {
		http.Error(w, fmt.Sprintf("Schema is not converted or Driver is not configured properly. Please retry converting the database to Spanner."), http.StatusNotFound)
		return
	}
	var typeMap map[string][]typeIssue
	initializeTypeMap()
	switch sessionState.Driver {
	case constants.MYSQL, constants.MYSQLDUMP:
		typeMap = mysqlTypeMap
	case constants.POSTGRES, constants.PGDUMP:
		typeMap = postgresTypeMap
	case constants.SQLSERVER:
		typeMap = sqlserverTypeMap
	case constants.ORACLE:
		typeMap = oracleTypeMap
	default:
		http.Error(w, fmt.Sprintf("Driver : '%s' is not supported", sessionState.Driver), http.StatusBadRequest)
		return
	}
	// Filter typeMap so it contains just the types SrcSchema uses.
	filteredTypeMap := make(map[string][]typeIssue)
	for _, srcTable := range sessionState.Conv.SrcSchema {
		for _, colDef := range srcTable.ColDefs {
			if _, ok := filteredTypeMap[colDef.Type.Name]; ok {
				continue
			}
			// Timestamp and interval types do not have exact key in typemap.
			// Typemap for  TIMESTAMP(6), TIMESTAMP(6) WITH LOCAL TIMEZONE,TIMESTAMP(6) WITH TIMEZONE is stored into TIMESTAMP key.
			// Same goes with interval types like INTERVAL YEAR(2) TO MONTH, INTERVAL DAY(2) TO SECOND(6) etc.
			// If exact key not found then check with regex.
			if _, ok := typeMap[colDef.Type.Name]; !ok {
				if oracle.TimestampReg.MatchString(colDef.Type.Name) {
					filteredTypeMap[colDef.Type.Name] = typeMap["TIMESTAMP"]
				} else if oracle.IntervalReg.MatchString(colDef.Type.Name) {
					filteredTypeMap[colDef.Type.Name] = typeMap["INTERVAL"]
				}
				continue
			}
			filteredTypeMap[colDef.Type.Name] = typeMap[colDef.Type.Name]
		}
	}
	for key, values := range filteredTypeMap {
		for i := range values {
			if sessionState.Dialect == constants.DIALECT_POSTGRESQL {
				spType := ddl.Type{
					Name: filteredTypeMap[key][i].T,
				}
				filteredTypeMap[key][i].DisplayT = ddl.GetPGType(spType)
			} else {
				filteredTypeMap[key][i].DisplayT = filteredTypeMap[key][i].T
			}

		}
	}
	w.WriteHeader(http.StatusOK)
	json.NewEncoder(w).Encode(filteredTypeMap)
}

// getTableWithErrors checks the errors in the spanner schema
// and returns a list of tables with errors
func getTableWithErrors(w http.ResponseWriter, r *http.Request) {
	sessionState := session.GetSessionState()
	var tableIdName []TableIdAndName
	for id, issues := range sessionState.Conv.SchemaIssues {
		if len(issues.TableLevelIssues) != 0 {
			t := TableIdAndName{
				Id:   id,
				Name: sessionState.Conv.SpSchema[id].Name,
			}
			tableIdName = append(tableIdName, t)
		}
	}
	w.WriteHeader(http.StatusOK)
	json.NewEncoder(w).Encode(tableIdName)
}

// applyRule allows to add rules that changes the schema
// currently it supports two types of operations viz. SetGlobalDataType and AddIndex
func applyRule(w http.ResponseWriter, r *http.Request) {
	reqBody, err := ioutil.ReadAll(r.Body)
	if err != nil {
		http.Error(w, fmt.Sprintf("Body Read Error : %v", err), http.StatusInternalServerError)
		return
	}
	var rule internal.Rule
	err = json.Unmarshal(reqBody, &rule)
	if err != nil {
		http.Error(w, fmt.Sprintf("Request Body parse error : %v", err), http.StatusBadRequest)
		return
	}

	if rule.Type == constants.GlobalDataTypeChange {
		d, err := json.Marshal(rule.Data)
		if err != nil {
			http.Error(w, "Invalid rule data", http.StatusInternalServerError)
			return
		}
		typeMap := map[string]string{}
		err = json.Unmarshal(d, &typeMap)
		if err != nil {
			http.Error(w, "Invalid rule data", http.StatusInternalServerError)
			return
		}
		setGlobalDataType(typeMap)
	} else if rule.Type == constants.AddIndex {
		d, err := json.Marshal(rule.Data)
		if err != nil {
			http.Error(w, "Invalid rule data", http.StatusInternalServerError)
			return
		}
		newIdx := ddl.CreateIndex{}
		err = json.Unmarshal(d, &newIdx)
		if err != nil {
			http.Error(w, "Invalid rule data", http.StatusInternalServerError)
			return
		}
		addedIndex, err := addIndex(newIdx)
		if err != nil {
			http.Error(w, err.Error(), http.StatusInternalServerError)
			return
		}
		rule.Data = addedIndex
	} else if rule.Type == constants.EditColumnMaxLength {
		d, err := json.Marshal(rule.Data)
		if err != nil {
			http.Error(w, "Invalid rule data", http.StatusInternalServerError)
			return
		}
		var colMaxLength ColMaxLength
		err = json.Unmarshal(d, &colMaxLength)
		if err != nil {
			http.Error(w, "Invalid rule data", http.StatusInternalServerError)
			return
		}
		setSpColMaxLength(colMaxLength, rule.AssociatedObjects)
	} else {
		http.Error(w, "Invalid rule type", http.StatusInternalServerError)
		return
	}

	ruleId := internal.GenerateRuleId()
	rule.Id = ruleId

	sessionState := session.GetSessionState()
	sessionState.Conv.Rules = append(sessionState.Conv.Rules, rule)
	session.UpdateSessionFile()
	convm := session.ConvWithMetadata{
		SessionMetadata: sessionState.SessionMetadata,
		Conv:            *sessionState.Conv,
	}
	w.WriteHeader(http.StatusOK)
	json.NewEncoder(w).Encode(convm)
}

func dropRule(w http.ResponseWriter, r *http.Request) {
	ruleId := r.FormValue("id")
	if ruleId == "" {
		http.Error(w, fmt.Sprint("Rule id is empty"), http.StatusBadRequest)
		return
	}
	sessionState := session.GetSessionState()
	conv := sessionState.Conv
	var rule internal.Rule
	position := -1

	for i, r := range conv.Rules {
		if r.Id == ruleId {
			rule = r
			position = i
			break
		}
	}
	if position == -1 {
		http.Error(w, fmt.Sprint("Rule to be deleted not found"), http.StatusBadRequest)
		return
	}

	if rule.Type == constants.AddIndex {
		if rule.Enabled {
			d, err := json.Marshal(rule.Data)
			if err != nil {
				http.Error(w, "Invalid rule data", http.StatusInternalServerError)
				return
			}
			var index ddl.CreateIndex
			err = json.Unmarshal(d, &index)
			if err != nil {
				http.Error(w, "Invalid rule data", http.StatusInternalServerError)
				return
			}
			tableId := index.TableId
			indexId := index.Id
			err = dropSecondaryIndexHelper(tableId, indexId)
			if err != nil {
				http.Error(w, fmt.Sprintf("%v", err), http.StatusBadRequest)
				return
			}
		}
	} else if rule.Type == constants.GlobalDataTypeChange {
		d, err := json.Marshal(rule.Data)
		if err != nil {
			http.Error(w, "Invalid rule data", http.StatusInternalServerError)
			return
		}
		typeMap := map[string]string{}
		err = json.Unmarshal(d, &typeMap)
		if err != nil {
			http.Error(w, "Invalid rule data", http.StatusInternalServerError)
			return
		}
		revertGlobalDataType(typeMap)
	} else if rule.Type == constants.EditColumnMaxLength {
		d, err := json.Marshal(rule.Data)
		if err != nil {
			http.Error(w, "Invalid rule data", http.StatusInternalServerError)
			return
		}
		var colMaxLength ColMaxLength
		err = json.Unmarshal(d, &colMaxLength)
		if err != nil {
			http.Error(w, "Invalid rule data", http.StatusInternalServerError)
			return
		}
		revertSpColMaxLength(colMaxLength, rule.AssociatedObjects)
	} else {
		http.Error(w, "Invalid rule type", http.StatusInternalServerError)
		return
	}

	sessionState.Conv.Rules = append(conv.Rules[:position], conv.Rules[position+1:]...)
	if len(sessionState.Conv.Rules) == 0 {
		sessionState.Conv.Rules = nil
	}
	session.UpdateSessionFile()
	convm := session.ConvWithMetadata{
		SessionMetadata: sessionState.SessionMetadata,
		Conv:            *sessionState.Conv,
	}
	w.WriteHeader(http.StatusOK)
	json.NewEncoder(w).Encode(convm)

}

// setGlobalDataType allows to change Spanner type globally.
// It takes a map from source type to Spanner type and updates
// the Spanner schema accordingly.
func setGlobalDataType(typeMap map[string]string) {
	sessionState := session.GetSessionState()

	// Redo source-to-Spanner typeMap using t (the mapping specified in the http request).
	// We drive this process by iterating over the Spanner schema because we want to preserve all
	// other customizations that have been performed via the UI (dropping columns, renaming columns
	// etc). In particular, note that we can't just blindly redo schema conversion (using an appropriate
	// version of 'toDDL' with the new typeMap).
	for tableId, spSchema := range sessionState.Conv.SpSchema {
		for colId := range spSchema.ColDefs {
			srcColDef := sessionState.Conv.SrcSchema[tableId].ColDefs[colId]
			// If the srcCol's type is in the map, then recalculate the Spanner type
			// for this column using the map. Otherwise, leave the ColDef for this
			// column as is. Note that per-column type overrides could be lost in
			// this process -- the mapping in typeMap always takes precendence.
			if _, found := typeMap[srcColDef.Type.Name]; found {
				utilities.UpdateDataType(sessionState.Conv, typeMap[srcColDef.Type.Name], tableId, colId)
			}
		}
		common.ComputeNonKeyColumnSize(sessionState.Conv, tableId)
	}
}

func setSpColMaxLength(spColMaxLength ColMaxLength, associatedObjects string) {
	sessionState := session.GetSessionState()
	if associatedObjects == "All table" {
		for tId := range sessionState.Conv.SpSchema {
			for _, colDef := range sessionState.Conv.SpSchema[tId].ColDefs {
				if colDef.T.Name == spColMaxLength.SpDataType {
					spColDef := colDef
					if spColDef.T.Len == ddl.MaxLength {
						spColDef.T.Len, _ = strconv.ParseInt(spColMaxLength.SpColMaxLength, 10, 64)
					}
					sessionState.Conv.SpSchema[tId].ColDefs[colDef.Id] = spColDef
				}
			}
			common.ComputeNonKeyColumnSize(sessionState.Conv, tId)
		}
	} else {
		for _, colDef := range sessionState.Conv.SpSchema[associatedObjects].ColDefs {
			if colDef.T.Name == spColMaxLength.SpDataType {
				spColDef := colDef
				if spColDef.T.Len == ddl.MaxLength {
					table.UpdateColumnSize(spColMaxLength.SpColMaxLength, associatedObjects, colDef.Id, sessionState.Conv)
				}
			}
		}
		common.ComputeNonKeyColumnSize(sessionState.Conv, associatedObjects)
	}
}

func revertSpColMaxLength(spColMaxLength ColMaxLength, associatedObjects string) {
	sessionState := session.GetSessionState()
	spColLen, _ := strconv.ParseInt(spColMaxLength.SpColMaxLength, 10, 64)
	if associatedObjects == "All table" {
		for tId := range sessionState.Conv.SpSchema {
			for colId, colDef := range sessionState.Conv.SpSchema[tId].ColDefs {
				if colDef.T.Name == spColMaxLength.SpDataType {
					utilities.UpdateMaxColumnLen(sessionState.Conv, spColMaxLength.SpDataType, tId, colId, spColLen)
				}
			}
			common.ComputeNonKeyColumnSize(sessionState.Conv, tId)
		}
	} else {
		for colId, colDef := range sessionState.Conv.SpSchema[associatedObjects].ColDefs {
			if colDef.T.Name == spColMaxLength.SpDataType {
				utilities.UpdateMaxColumnLen(sessionState.Conv, spColMaxLength.SpDataType, associatedObjects, colId, spColLen)
			}
		}
		common.ComputeNonKeyColumnSize(sessionState.Conv, associatedObjects)
	}
}

// revertGlobalDataType revert back the spanner type to default
// when the rule that is used to apply the data-type change is deleted.
// It takes a map from source type to Spanner type and updates
// the Spanner schema accordingly.
func revertGlobalDataType(typeMap map[string]string) {
	sessionState := session.GetSessionState()

	for tableId, spSchema := range sessionState.Conv.SpSchema {
		for colId, colDef := range spSchema.ColDefs {
			srcColDef, found := sessionState.Conv.SrcSchema[tableId].ColDefs[colId]
			if !found {
				continue
			}
			spType, found := typeMap[srcColDef.Type.Name]

			if !found {
				continue
			}

			if colDef.T.Name == spType {
				utilities.UpdateDataType(sessionState.Conv, "", tableId, colId)
			}
		}
		common.ComputeNonKeyColumnSize(sessionState.Conv, tableId)
	}
}

// addIndex checks the new name for spanner name validity, ensures the new name is already not used by existing tables
// secondary indexes or foreign key constraints. If above checks passed then new indexes are added to the schema else appropriate
// error thrown.
func addIndex(newIndex ddl.CreateIndex) (ddl.CreateIndex, error) {
	// Check new name for spanner name validity.
	newNames := []string{}
	newNames = append(newNames, newIndex.Name)

	if ok, invalidNames := utilities.CheckSpannerNamesValidity(newNames); !ok {
		return ddl.CreateIndex{}, fmt.Errorf("following names are not valid Spanner identifiers: %s", strings.Join(invalidNames, ","))
	}
	// Check that the new names are not already used by existing tables, secondary indexes or foreign key constraints.
	if ok, err := utilities.CanRename(newNames, newIndex.TableId); !ok {
		return ddl.CreateIndex{}, err
	}

	sessionState := session.GetSessionState()
	sp := sessionState.Conv.SpSchema[newIndex.TableId]

	newIndexes := []ddl.CreateIndex{newIndex}
	index.CheckIndexSuggestion(newIndexes, sp)
	for i := 0; i < len(newIndexes); i++ {
		newIndexes[i].Id = internal.GenerateIndexesId()
	}

	sessionState.Conv.UsedNames[strings.ToLower(newIndex.Name)] = true
	sp.Indexes = append(sp.Indexes, newIndexes...)
	sessionState.Conv.SpSchema[newIndex.TableId] = sp
	return newIndexes[0], nil
}

// getConversionRate returns table wise color coded conversion rate.
func getConversionRate(w http.ResponseWriter, r *http.Request) {
	sessionState := session.GetSessionState()
	hb_reports := reports.AnalyzeTables(sessionState.Conv, nil)
	rate := make(map[string]string)
	for _, t := range hb_reports {
		rate[t.SpTable], _ = reports.RateSchema(t.Cols, t.Warnings, t.Errors, t.SyntheticPKey != "", false)
	}
	w.WriteHeader(http.StatusOK)
	json.NewEncoder(w).Encode(rate)
}

// getSchemaFile generates schema file and returns file path.
func getSchemaFile(w http.ResponseWriter, r *http.Request) {
	ioHelper := &utils.IOStreams{In: os.Stdin, Out: os.Stdout}
	var err error
	now := time.Now()
	filePrefix, err := utilities.GetFilePrefix(now)
	if err != nil {
		http.Error(w, fmt.Sprintf("Can not get file prefix : %v", err), http.StatusInternalServerError)
	}
	schemaFileName := "frontend/" + filePrefix + "schema.txt"

	sessionState := session.GetSessionState()
	conversion.WriteSchemaFile(sessionState.Conv, now, schemaFileName, ioHelper.Out, sessionState.Driver)
	schemaAbsPath, err := filepath.Abs(schemaFileName)
	if err != nil {
		http.Error(w, fmt.Sprintf("Can not create absolute path : %v", err), http.StatusInternalServerError)
	}
	w.WriteHeader(http.StatusOK)
	w.Write([]byte(schemaAbsPath))
}

// getReportFile generates report file and returns file path.
func getReportFile(w http.ResponseWriter, r *http.Request) {
	ioHelper := &utils.IOStreams{In: os.Stdin, Out: os.Stdout}
	var err error
	now := time.Now()
	filePrefix, err := utilities.GetFilePrefix(now)
	if err != nil {
		http.Error(w, fmt.Sprintf("Can not get file prefix : %v", err), http.StatusInternalServerError)
	}
	reportFileName := "frontend/" + filePrefix
	sessionState := session.GetSessionState()
	conversion.Report(sessionState.Driver, nil, ioHelper.BytesRead, "", sessionState.Conv, reportFileName, sessionState.DbName, ioHelper.Out)
	reportAbsPath, err := filepath.Abs(reportFileName)
	if err != nil {
		http.Error(w, fmt.Sprintf("Can not create absolute path : %v", err), http.StatusInternalServerError)
	}
	w.WriteHeader(http.StatusOK)
	w.Write([]byte(reportAbsPath))
}

// TableInterleaveStatus stores data regarding interleave status.
type TableInterleaveStatus struct {
	Possible bool
	Parent   string
	Comment  string
}

// setParentTable checks whether specified table can be interleaved, and updates the schema to convert foreign
// key to interleaved table if 'update' parameter is set to true. If 'update' parameter is set to false, then return
// whether the foreign key can be converted to interleave table without updating the schema.
func setParentTable(w http.ResponseWriter, r *http.Request) {
	tableId := r.FormValue("table")
	update := r.FormValue("update") == "true"
	sessionState := session.GetSessionState()

	if sessionState.Conv == nil || sessionState.Driver == "" {
		http.Error(w, fmt.Sprintf("Schema is not converted or Driver is not configured properly. Please retry converting the database to Spanner."), http.StatusNotFound)
		return
	}
	if tableId == "" {
		http.Error(w, fmt.Sprintf("Table Id is empty"), http.StatusBadRequest)
	}
	tableInterleaveStatus := parentTableHelper(tableId, update)

	if tableInterleaveStatus.Possible {

		childPks := sessionState.Conv.SpSchema[tableId].PrimaryKeys
		childindex := utilities.GetPrimaryKeyIndexFromOrder(childPks, 1)
		sessionState := session.GetSessionState()
		schemaissue := []internal.SchemaIssue{}

		colId := childPks[childindex].ColId
		schemaissue = sessionState.Conv.SchemaIssues[tableId].ColumnLevelIssues[colId]
		if update {
			schemaissue = utilities.RemoveSchemaIssue(schemaissue, internal.InterleavedOrder)
		} else {
			schemaissue = append(schemaissue, internal.InterleavedOrder)
		}

		sessionState.Conv.SchemaIssues[tableId].ColumnLevelIssues[colId] = schemaissue
	} else {
		// Remove "Table cart can be converted as Interleaved Table" suggestion from columns
		// of the table if interleaving is not possible.
		for _, colId := range sessionState.Conv.SpSchema[tableId].ColIds {
			schemaIssue := []internal.SchemaIssue{}
			for _, v := range sessionState.Conv.SchemaIssues[tableId].ColumnLevelIssues[colId] {
				if v != internal.InterleavedOrder {
					schemaIssue = append(schemaIssue, v)
				}
			}
			sessionState.Conv.SchemaIssues[tableId].ColumnLevelIssues[colId] = schemaIssue
		}
	}

	index.IndexSuggestion()
	session.UpdateSessionFile()
	w.WriteHeader(http.StatusOK)

	if update {
		convm := session.ConvWithMetadata{
			SessionMetadata: sessionState.SessionMetadata,
			Conv:            *sessionState.Conv,
		}
		json.NewEncoder(w).Encode(map[string]interface{}{
			"tableInterleaveStatus": tableInterleaveStatus,
			"sessionState":          convm})
	} else {
		json.NewEncoder(w).Encode(map[string]interface{}{
			"tableInterleaveStatus": tableInterleaveStatus,
		})
	}
}

func parentTableHelper(tableId string, update bool) *TableInterleaveStatus {
	tableInterleaveStatus := &TableInterleaveStatus{
		Possible: false,
		Comment:  "No valid prefix",
	}
	sessionState := session.GetSessionState()

	if _, found := sessionState.Conv.SyntheticPKeys[tableId]; found {
		tableInterleaveStatus.Possible = false
		tableInterleaveStatus.Comment = "Has synthetic pk"
	}

	childPks := sessionState.Conv.SpSchema[tableId].PrimaryKeys

	// Search this table's foreign keys for a suitable parent table.
	// If there are several possible parent tables, we pick the first one.
	// TODO: Allow users to pick which parent to use if more than one.
	for i, fk := range sessionState.Conv.SpSchema[tableId].ForeignKeys {
		refTableId := fk.ReferTableId

		if _, found := sessionState.Conv.SyntheticPKeys[refTableId]; found {
			continue
		}

		if checkPrimaryKeyPrefix(tableId, refTableId, fk, tableInterleaveStatus) {
			sp := sessionState.Conv.SpSchema[tableId]
			setInterleave := false

			pkFirstOrderColIndex := utilities.GetPrimaryKeyIndexFromOrder(sessionState.Conv.SpSchema[tableId].PrimaryKeys, 1)
			childFirstOrderPkColId := sessionState.Conv.SpSchema[tableId].PrimaryKeys[pkFirstOrderColIndex].ColId
			for _, colId := range fk.ColIds {
				if childFirstOrderPkColId == colId {
					setInterleave = true
				}
			}

			if update && sp.ParentId == "" && setInterleave {
				usedNames := sessionState.Conv.UsedNames
				delete(usedNames, strings.ToLower(sp.ForeignKeys[i].Name))
				sp.ParentId = refTableId
				sp.ForeignKeys = utilities.RemoveFk(sp.ForeignKeys, sp.ForeignKeys[i].Id)
			}
			sessionState.Conv.SpSchema[tableId] = sp

			parentpks := sessionState.Conv.SpSchema[refTableId].PrimaryKeys
			if len(parentpks) >= 1 {

				parentindex := utilities.GetPrimaryKeyIndexFromOrder(parentpks, 1)

				childindex := utilities.GetPrimaryKeyIndexFromOrder(childPks, 1)

				if parentindex != -1 && childindex != -1 {
					parentTable := sessionState.Conv.SpSchema[refTableId]
					childTable := sessionState.Conv.SpSchema[tableId]

					if (parentpks[parentindex].Order == childPks[childindex].Order) && (parentTable.ColDefs[parentpks[parentindex].ColId].Name == childTable.ColDefs[childPks[childindex].ColId].Name) &&
						(parentTable.ColDefs[parentpks[parentindex].ColId].T.Len == childTable.ColDefs[childPks[childindex].ColId].T.Len) &&
						(parentTable.ColDefs[parentpks[parentindex].ColId].T.Name == childTable.ColDefs[childPks[childindex].ColId].T.Name) {

						sessionState := session.GetSessionState()
						schemaissue := []internal.SchemaIssue{}

						colId := childPks[childindex].ColId
						schemaissue = sessionState.Conv.SchemaIssues[tableId].ColumnLevelIssues[colId]

						schemaissue = utilities.RemoveSchemaIssue(schemaissue, internal.InterleavedNotInOrder)
						schemaissue = utilities.RemoveSchemaIssue(schemaissue, internal.InterleavedAddColumn)
						schemaissue = utilities.RemoveSchemaIssue(schemaissue, internal.InterleavedRenameColumn)
						schemaissue = utilities.RemoveSchemaIssue(schemaissue, internal.InterleavedOrder)
						schemaissue = utilities.RemoveSchemaIssue(schemaissue, internal.InterleavedChangeColumnSize)

						sessionState.Conv.SchemaIssues[tableId].ColumnLevelIssues[colId] = schemaissue
						tableInterleaveStatus.Possible = true
						tableInterleaveStatus.Parent = refTableId
						tableInterleaveStatus.Comment = ""

					}

					// Check if the tables can be interleaved after changing the order of primary key.
					referColIndex := utilities.GetRefColIndexFromFk(fk, parentpks[parentindex].ColId)
					if !setInterleave && referColIndex != -1 && fk.ColIds[referColIndex] != childPks[childindex].ColId {

						sessionState := session.GetSessionState()

						colId := fk.ColIds[referColIndex]

						schemaissue := []internal.SchemaIssue{}
						schemaissue = sessionState.Conv.SchemaIssues[tableId].ColumnLevelIssues[colId]

						schemaissue = utilities.RemoveSchemaIssue(schemaissue, internal.InterleavedOrder)
						schemaissue = utilities.RemoveSchemaIssue(schemaissue, internal.InterleavedAddColumn)
						schemaissue = utilities.RemoveSchemaIssue(schemaissue, internal.InterleavedRenameColumn)
						schemaissue = utilities.RemoveSchemaIssue(schemaissue, internal.InterleavedChangeColumnSize)

						schemaissue = append(schemaissue, internal.InterleavedNotInOrder)

						sessionState.Conv.SchemaIssues[tableId].ColumnLevelIssues[colId] = schemaissue

					}
				}
			}
		}
	}

	return tableInterleaveStatus
}

func removeParentTable(w http.ResponseWriter, r *http.Request) {
	tableId := r.FormValue("tableId")
	sessionState := session.GetSessionState()
	if sessionState.Conv == nil || sessionState.Driver == "" {
		http.Error(w, fmt.Sprintf("Schema is not converted or Driver is not configured properly. Please retry converting the database to Spanner."), http.StatusNotFound)
		return
	}
	if tableId == "" {
		http.Error(w, fmt.Sprintf("Table Id is empty"), http.StatusBadRequest)
		return
	}

	conv := sessionState.Conv

	if conv.SpSchema[tableId].ParentId == "" {
		http.Error(w, fmt.Sprintf("Table is not interleaved"), http.StatusBadRequest)
		return
	}
	spTable := conv.SpSchema[tableId]

	var firstOrderPk ddl.IndexKey

	for _, pk := range spTable.PrimaryKeys {
		if pk.Order == 1 {
			firstOrderPk = pk
			break
		}
	}

	spColId := conv.SpSchema[tableId].ColDefs[firstOrderPk.ColId].Id
	srcCol := conv.SrcSchema[tableId].ColDefs[spColId]
	interleavedFk, err := utilities.GetInterleavedFk(conv, tableId, srcCol.Id)
	if err != nil {
		http.Error(w, fmt.Sprintf("%v", err), http.StatusBadRequest)
		return
	}

	spFk, err := common.CvtForeignKeysHelper(conv, conv.SpSchema[tableId].Name, tableId, interleavedFk, true)
	if err != nil {
		http.Error(w, fmt.Sprintf("Foreign key conversion fail"), http.StatusBadRequest)
		return
	}

	spFks := spTable.ForeignKeys
	spFks = append(spFks, spFk)
	spTable.ForeignKeys = spFks
	spTable.ParentId = ""
	conv.SpSchema[tableId] = spTable

	sessionState.Conv = conv

	convm := session.ConvWithMetadata{
		SessionMetadata: sessionState.SessionMetadata,
		Conv:            *sessionState.Conv,
	}
	w.WriteHeader(http.StatusOK)
	json.NewEncoder(w).Encode(convm)

}

type DropDetail struct {
	Name string `json:"Name"`
}

func restoreTables(w http.ResponseWriter, r *http.Request) {
	reqBody, err := ioutil.ReadAll(r.Body)
	if err != nil {
		http.Error(w, fmt.Sprintf("Body Read Error : %v", err), http.StatusInternalServerError)
		return
	}
	var tables internal.Tables
	err = json.Unmarshal(reqBody, &tables)
	if err != nil {
		http.Error(w, fmt.Sprintf("Request Body parse error : %v", err), http.StatusBadRequest)
		return
	}
	var convm session.ConvWithMetadata
	for _, tableId := range tables.TableList {
		convm = restoreTableHelper(w, tableId)
	}
	w.WriteHeader(http.StatusOK)
	json.NewEncoder(w).Encode(convm)
}

func restoreTableHelper(w http.ResponseWriter, tableId string) session.ConvWithMetadata {
	sessionState := session.GetSessionState()
	if sessionState.Conv == nil || sessionState.Driver == "" {
		http.Error(w, fmt.Sprintf("Schema is not converted or Driver is not configured properly. Please retry converting the database to Spanner."), http.StatusNotFound)
	}
	if tableId == "" {
		http.Error(w, fmt.Sprintf("Table Id is empty"), http.StatusBadRequest)
	}

	conv := sessionState.Conv
	var toddl common.ToDdl
	switch sessionState.Driver {
	case constants.MYSQL:
		toddl = mysql.InfoSchemaImpl{}.GetToDdl()
	case constants.POSTGRES:
		toddl = postgres.InfoSchemaImpl{}.GetToDdl()
	case constants.SQLSERVER:
		toddl = sqlserver.InfoSchemaImpl{}.GetToDdl()
	case constants.ORACLE:
		toddl = oracle.InfoSchemaImpl{}.GetToDdl()
	case constants.MYSQLDUMP:
		toddl = mysql.DbDumpImpl{}.GetToDdl()
	case constants.PGDUMP:
		toddl = postgres.DbDumpImpl{}.GetToDdl()
	default:
		http.Error(w, fmt.Sprintf("Driver : '%s' is not supported", sessionState.Driver), http.StatusBadRequest)
	}

	err := common.SrcTableToSpannerDDL(conv, toddl, sessionState.Conv.SrcSchema[tableId])
	if err != nil {
		http.Error(w, fmt.Sprintf("Restoring spanner table fail"), http.StatusBadRequest)
	}
	conv.AddPrimaryKeys()
	if sessionState.IsSharded {
		conv.AddShardIdColumn()
	}
	sessionState.Conv = conv
	primarykey.DetectHotspot()

	convm := session.ConvWithMetadata{
		SessionMetadata: sessionState.SessionMetadata,
		Conv:            *sessionState.Conv,
	}
	return convm
}

func restoreTable(w http.ResponseWriter, r *http.Request) {
	tableId := r.FormValue("table")
	convm := restoreTableHelper(w, tableId)
<<<<<<< HEAD
	w.WriteHeader(http.StatusOK)
	json.NewEncoder(w).Encode(convm)
}

func dropTables(w http.ResponseWriter, r *http.Request) {
	reqBody, err := ioutil.ReadAll(r.Body)
	if err != nil {
		http.Error(w, fmt.Sprintf("Body Read Error : %v", err), http.StatusInternalServerError)
		return
	}
	var tables internal.Tables
	err = json.Unmarshal(reqBody, &tables)
	if err != nil {
		http.Error(w, fmt.Sprintf("Request Body parse error : %v", err), http.StatusBadRequest)
		return
	}
	var convm session.ConvWithMetadata
	for _, tableId := range tables.TableList {
		convm = dropTableHelper(w, tableId)
	}
=======
>>>>>>> a0181e63
	w.WriteHeader(http.StatusOK)
	json.NewEncoder(w).Encode(convm)
}

<<<<<<< HEAD
=======
func dropTables(w http.ResponseWriter, r *http.Request) {
	reqBody, err := ioutil.ReadAll(r.Body)
	if err != nil {
		http.Error(w, fmt.Sprintf("Body Read Error : %v", err), http.StatusInternalServerError)
		return
	}
	var tables internal.Tables
	err = json.Unmarshal(reqBody, &tables)
	if err != nil {
		http.Error(w, fmt.Sprintf("Request Body parse error : %v", err), http.StatusBadRequest)
		return
	}
	var convm session.ConvWithMetadata
	for _, tableId := range tables.TableList {
		convm = dropTableHelper(w, tableId)
	}
	w.WriteHeader(http.StatusOK)
	json.NewEncoder(w).Encode(convm)
}

>>>>>>> a0181e63
func dropTableHelper(w http.ResponseWriter, tableId string) session.ConvWithMetadata {
	sessionState := session.GetSessionState()
	if sessionState.Conv == nil || sessionState.Driver == "" {
		http.Error(w, fmt.Sprintf("Schema is not converted or Driver is not configured properly. Please retry converting the database to Spanner."), http.StatusNotFound)
		return session.ConvWithMetadata{}
	}
	if tableId == "" {
		http.Error(w, fmt.Sprintf("Table Id is empty"), http.StatusBadRequest)
	}
	spSchema := sessionState.Conv.SpSchema
	issues := sessionState.Conv.SchemaIssues
	syntheticPkey := sessionState.Conv.SyntheticPKeys

	//remove deleted name from usedName
	usedNames := sessionState.Conv.UsedNames
	delete(usedNames, strings.ToLower(sessionState.Conv.SpSchema[tableId].Name))
	for _, index := range sessionState.Conv.SpSchema[tableId].Indexes {
		delete(usedNames, index.Name)
	}
	for _, fk := range sessionState.Conv.SpSchema[tableId].ForeignKeys {
		delete(usedNames, fk.Name)
	}

	delete(spSchema, tableId)
	issues[tableId] = internal.TableIssues{
		TableLevelIssues:  []internal.SchemaIssue{},
		ColumnLevelIssues: map[string][]internal.SchemaIssue{},
	}
	delete(syntheticPkey, tableId)

	//drop reference foreign key
	for tableName, spTable := range spSchema {
		fks := []ddl.Foreignkey{}
		for _, fk := range spTable.ForeignKeys {
			if fk.ReferTableId != tableId {
				fks = append(fks, fk)
			} else {
				delete(usedNames, fk.Name)
			}

		}
		spTable.ForeignKeys = fks
		spSchema[tableName] = spTable
	}

	//remove interleave that are interleaved on the drop table as parent
	for tableId, spTable := range spSchema {
		if spTable.ParentId == tableId {
			spTable.ParentId = ""
			spSchema[tableId] = spTable
		}
	}

	//remove interleavable suggestion on droping the parent table
	for tableName, tableIssues := range issues {
		for colName, colIssues := range tableIssues.ColumnLevelIssues {
			updatedColIssues := []internal.SchemaIssue{}
			for _, val := range colIssues {
				if val != internal.InterleavedOrder {
					updatedColIssues = append(updatedColIssues, val)
				}
			}
			if len(updatedColIssues) == 0 {
				delete(issues[tableName].ColumnLevelIssues, colName)
			} else {
				issues[tableName].ColumnLevelIssues[colName] = updatedColIssues
			}
		}
	}

	sessionState.Conv.SpSchema = spSchema
	sessionState.Conv.SchemaIssues = issues
	sessionState.Conv.UsedNames = usedNames

	convm := session.ConvWithMetadata{
		SessionMetadata: sessionState.SessionMetadata,
		Conv:            *sessionState.Conv,
	}
	return convm
}

func dropTable(w http.ResponseWriter, r *http.Request) {
	tableId := r.FormValue("table")
	convm := dropTableHelper(w, tableId)
	w.WriteHeader(http.StatusOK)
	json.NewEncoder(w).Encode(convm)
}

func restoreSecondaryIndex(w http.ResponseWriter, r *http.Request) {
	tableId := r.FormValue("tableId")
	indexId := r.FormValue("indexId")
	sessionState := session.GetSessionState()
	if sessionState.Conv == nil || sessionState.Driver == "" {
		http.Error(w, fmt.Sprintf("Schema is not converted or Driver is not configured properly. Please retry converting the database to Spanner."), http.StatusNotFound)
		return
	}
	if tableId == "" {
		http.Error(w, fmt.Sprintf("Table Id is empty"), http.StatusBadRequest)
		return
	}
	if indexId == "" {
		http.Error(w, fmt.Sprintf("Index Id is empty"), http.StatusBadRequest)
		return
	}

	var srcIndex schema.Index
	srcIndexFound := false
	for _, index := range sessionState.Conv.SrcSchema[tableId].Indexes {
		if index.Id == indexId {
			srcIndex = index
			srcIndexFound = true
			break
		}
	}
	if !srcIndexFound {
		http.Error(w, fmt.Sprintf("Source index not found"), http.StatusBadRequest)
		return
	}

	conv := sessionState.Conv

	spIndex := common.CvtIndexHelper(conv, tableId, srcIndex, conv.SpSchema[tableId].ColIds, conv.SpSchema[tableId].ColDefs)
	spIndexes := conv.SpSchema[tableId].Indexes
	spIndexes = append(spIndexes, spIndex)
	spTable := conv.SpSchema[tableId]
	spTable.Indexes = spIndexes
	conv.SpSchema[tableId] = spTable

	sessionState.Conv = conv
	index.AssignInitialOrders()
	index.IndexSuggestion()

	convm := session.ConvWithMetadata{
		SessionMetadata: sessionState.SessionMetadata,
		Conv:            *sessionState.Conv,
	}
	w.WriteHeader(http.StatusOK)
	json.NewEncoder(w).Encode(convm)

}

// renameForeignKeys checks the new names for spanner name validity, ensures the new names are already not used by existing tables
// secondary indexes or foreign key constraints. If above checks passed then foreignKey renaming reflected in the schema else appropriate
// error thrown.
func updateForeignKeys(w http.ResponseWriter, r *http.Request) {
	tableId := r.FormValue("table")
	reqBody, err := ioutil.ReadAll(r.Body)
	if err != nil {
		http.Error(w, fmt.Sprintf("Body Read Error : %v", err), http.StatusInternalServerError)
	}

	sessionState := session.GetSessionState()
	if sessionState.Conv == nil || sessionState.Driver == "" {
		http.Error(w, fmt.Sprintf("Schema is not converted or Driver is not configured properly. Please retry converting the database to Spanner."), http.StatusNotFound)
		return
	}

	newFKs := []ddl.Foreignkey{}
	if err = json.Unmarshal(reqBody, &newFKs); err != nil {
		http.Error(w, fmt.Sprintf("Request Body parse error : %v", err), http.StatusBadRequest)
		return
	}

	// Check new name for spanner name validity.
	newNames := []string{}
	newNamesMap := map[string]bool{}
	for _, newFk := range newFKs {
		for _, oldFk := range sessionState.Conv.SpSchema[tableId].ForeignKeys {
			if newFk.Id == oldFk.Id && newFk.Name != oldFk.Name && newFk.Name != "" {
				newNames = append(newNames, strings.ToLower(newFk.Name))
			}
		}
	}

	for _, newFk := range newFKs {
		if _, ok := newNamesMap[strings.ToLower(newFk.Name)]; ok {
			http.Error(w, fmt.Sprintf("Found duplicate names in input : %s", strings.ToLower(newFk.Name)), http.StatusBadRequest)
			return
		}
		newNamesMap[strings.ToLower(newFk.Name)] = true
	}

	if ok, invalidNames := utilities.CheckSpannerNamesValidity(newNames); !ok {
		http.Error(w, fmt.Sprintf("Following names are not valid Spanner identifiers: %s", strings.Join(invalidNames, ",")), http.StatusBadRequest)
		return
	}

	// Check that the new names are not already used by existing tables, secondary indexes or foreign key constraints.
	if ok, err := utilities.CanRename(newNames, tableId); !ok {
		http.Error(w, err.Error(), http.StatusBadRequest)
		return
	}

	sp := sessionState.Conv.SpSchema[tableId]
	usedNames := sessionState.Conv.UsedNames

	// Update session with renamed foreignkeys.
	updatedFKs := []ddl.Foreignkey{}

	for _, foreignKey := range sp.ForeignKeys {
		for _, updatedForeignkey := range newFKs {
			if foreignKey.Id == updatedForeignkey.Id && len(updatedForeignkey.ColIds) != 0 && updatedForeignkey.ReferTableId != "" {
				delete(usedNames, strings.ToLower(foreignKey.Name))
				foreignKey.Name = updatedForeignkey.Name
				updatedFKs = append(updatedFKs, foreignKey)
			}
		}
	}

	position := -1

	for i, fk := range updatedFKs {
		// Condition to check whether FK has to be dropped
		if len(fk.ReferColumnIds) == 0 && fk.ReferTableId == "" {
			position = i
			dropFkId := fk.Id

			// To remove the interleavable suggestions if they exist on dropping fk
			colId := sp.ForeignKeys[position].ColIds[0]
			schemaIssue := []internal.SchemaIssue{}
			for _, v := range sessionState.Conv.SchemaIssues[tableId].ColumnLevelIssues[colId] {
				if v != internal.InterleavedAddColumn && v != internal.InterleavedRenameColumn && v != internal.InterleavedNotInOrder && v != internal.InterleavedChangeColumnSize {
					schemaIssue = append(schemaIssue, v)
				}
			}
			if _, ok := sessionState.Conv.SchemaIssues[tableId]; ok {
				sessionState.Conv.SchemaIssues[tableId].ColumnLevelIssues[colId] = schemaIssue
			}

			sp.ForeignKeys = utilities.RemoveFk(updatedFKs, dropFkId)
		}
	}
	sp.ForeignKeys = updatedFKs
	sessionState.Conv.SpSchema[tableId] = sp
	session.UpdateSessionFile()

	convm := session.ConvWithMetadata{
		SessionMetadata: sessionState.SessionMetadata,
		Conv:            *sessionState.Conv,
	}
	w.WriteHeader(http.StatusOK)
	json.NewEncoder(w).Encode(convm)
}

// renameIndexes checks the new names for spanner name validity, ensures the new names are already not used by existing tables
// secondary indexes or foreign key constraints. If above checks passed then index renaming reflected in the schema else appropriate
// error thrown.
func renameIndexes(w http.ResponseWriter, r *http.Request) {
	table := r.FormValue("table")
	reqBody, err := ioutil.ReadAll(r.Body)
	if err != nil {
		http.Error(w, fmt.Sprintf("Body Read Error : %v", err), http.StatusInternalServerError)
	}

	renameMap := map[string]string{}
	if err = json.Unmarshal(reqBody, &renameMap); err != nil {
		http.Error(w, fmt.Sprintf("Request Body parse error : %v", err), http.StatusBadRequest)
		return
	}

	// Check new name for spanner name validity.
	newNames := []string{}
	newNamesMap := map[string]bool{}
	for _, value := range renameMap {
		newNames = append(newNames, strings.ToLower(value))
		newNamesMap[strings.ToLower(value)] = true
	}
	if len(newNames) != len(newNamesMap) {
		http.Error(w, fmt.Sprintf("Found duplicate names in input : %s", strings.Join(newNames, ",")), http.StatusBadRequest)
		return
	}

	if ok, invalidNames := utilities.CheckSpannerNamesValidity(newNames); !ok {
		http.Error(w, fmt.Sprintf("Following names are not valid Spanner identifiers: %s", strings.Join(invalidNames, ",")), http.StatusBadRequest)
		return
	}

	// Check that the new names are not already used by existing tables, secondary indexes or foreign key constraints.
	if ok, err := utilities.CanRename(newNames, table); !ok {
		http.Error(w, err.Error(), http.StatusBadRequest)
		return
	}
	sessionState := session.GetSessionState()

	sp := sessionState.Conv.SpSchema[table]

	// Update session with renamed secondary indexes.
	newIndexes := []ddl.CreateIndex{}
	for _, index := range sp.Indexes {
		if newName, ok := renameMap[index.Id]; ok {
			index.Name = newName
		}
		newIndexes = append(newIndexes, index)
	}
	sp.Indexes = newIndexes

	sessionState.Conv.SpSchema[table] = sp
	session.UpdateSessionFile()
	convm := session.ConvWithMetadata{
		SessionMetadata: sessionState.SessionMetadata,
		Conv:            *sessionState.Conv,
	}
	w.WriteHeader(http.StatusOK)
	json.NewEncoder(w).Encode(convm)
}

// ToDo : To Remove once Rules Component updated
// addIndexes checks the new names for spanner name validity, ensures the new names are already not used by existing tables
// secondary indexes or foreign key constraints. If above checks passed then new indexes are added to the schema else appropriate
// error thrown.
func getSourceDestinationSummary(w http.ResponseWriter, r *http.Request) {
	sessionState := session.GetSessionState()
	var sessionSummary sessionSummary
	databaseType, err := helpers.GetSourceDatabaseFromDriver(sessionState.Driver)
	if err != nil {
		http.Error(w, fmt.Sprintf("Error while getting source database: %v", err), http.StatusBadRequest)
		return
	}
	sessionSummary.DatabaseType = databaseType
	sessionSummary.SourceDatabaseName = sessionState.DbName
	sessionSummary.ConnectionType = sessionState.SourceDBConnDetails.ConnectionType
	sessionSummary.SourceTableCount = len(sessionState.Conv.SrcSchema)
	sessionSummary.SpannerTableCount = len(sessionState.Conv.SpSchema)

	sourceIndexCount, spannerIndexCount := 0, 0
	for _, spannerSchema := range sessionState.Conv.SpSchema {
		spannerIndexCount = spannerIndexCount + len(spannerSchema.Indexes)
	}
	for _, sourceSchema := range sessionState.Conv.SrcSchema {
		sourceIndexCount = sourceIndexCount + len(sourceSchema.Indexes)
	}
	sessionSummary.SourceIndexCount = sourceIndexCount
	sessionSummary.SpannerIndexCount = spannerIndexCount
	ctx := context.Background()
	instanceClient, err := instance.NewInstanceAdminClient(ctx)
	if err != nil {
		log.Println("instance admin client creation error")
		http.Error(w, fmt.Sprintf("Error while creating instance admin client : %v", err), http.StatusBadRequest)
		return
	}
	instanceInfo, err := instanceClient.GetInstance(ctx, &instancepb.GetInstanceRequest{Name: fmt.Sprintf("projects/%s/instances/%s", sessionState.GCPProjectID, sessionState.SpannerInstanceID)})
	if err != nil {
		log.Println("get instance error")
		http.Error(w, fmt.Sprintf("Error while getting instance information : %v", err), http.StatusBadRequest)
		return
	}
	instanceConfig, err := instanceClient.GetInstanceConfig(ctx, &instancepb.GetInstanceConfigRequest{Name: instanceInfo.Config})
	if err != nil {
		log.Println("get instance config error")
		http.Error(w, fmt.Sprintf("Error while getting instance config : %v", err), http.StatusBadRequest)
		return
	}
	for _, replica := range instanceConfig.Replicas {
		if replica.DefaultLeaderLocation {
			sessionSummary.Region = replica.Location
		}
	}
	sessionState.Region = sessionSummary.Region
	sessionSummary.NodeCount = int(instanceInfo.NodeCount)
	sessionSummary.ProcessingUnits = int(instanceInfo.ProcessingUnits)
	sessionSummary.Instance = sessionState.SpannerInstanceID
	sessionSummary.Dialect = helpers.GetDialectDisplayStringFromDialect(sessionState.Dialect)
	sessionSummary.IsSharded = sessionState.IsSharded
	w.WriteHeader(http.StatusOK)
	json.NewEncoder(w).Encode(sessionSummary)
}

func updateProgress(w http.ResponseWriter, r *http.Request) {

	var detail progressDetails
	sessionState := session.GetSessionState()
	if sessionState.Error != nil {
		detail.ErrorMessage = sessionState.Error.Error()
	} else {
		detail.ErrorMessage = ""
		detail.Progress, detail.ProgressStatus = sessionState.Conv.Audit.Progress.ReportProgress()
	}
	w.WriteHeader(http.StatusOK)
	json.NewEncoder(w).Encode(detail)
}

func migrate(w http.ResponseWriter, r *http.Request) {

	log.Println("request started", "method", r.Method, "path", r.URL.Path)
	reqBody, err := ioutil.ReadAll(r.Body)
	if err != nil {
		log.Println("request's body Read Error")
		http.Error(w, fmt.Sprintf("Body Read Error : %v", err), http.StatusInternalServerError)
	}

	details := migrationDetails{}
	err = json.Unmarshal(reqBody, &details)
	if err != nil {
		log.Println("request's Body parse error")
		http.Error(w, fmt.Sprintf("Request Body parse error : %v", err), http.StatusBadRequest)
		return
	}
	sessionState := session.GetSessionState()
	sessionState.Error = nil
	ctx := context.Background()
	sessionState.Conv.Audit.Progress = internal.Progress{}
	sourceProfile, targetProfile, ioHelper, dbName, err := getSourceAndTargetProfiles(sessionState, details)
	if err != nil {
		log.Println("can't get source and target profile")
		http.Error(w, fmt.Sprintf("Can't get source and target profiles: %v", err), http.StatusBadRequest)
		return
	}
	err = writeSessionFile(sessionState)
	if err != nil {
		log.Println("can't write session file")
		http.Error(w, fmt.Sprintf("Can't write session file to GCS: %v", err), http.StatusBadRequest)
		return
	}
	sessionState.Conv.ResetStats()
	sessionState.Conv.Audit.Progress = internal.Progress{}
	// Set env variable SKIP_METRICS_POPULATION to true in case of dev testing
	sessionState.Conv.Audit.SkipMetricsPopulation = os.Getenv("SKIP_METRICS_POPULATION") == "true"
	if details.MigrationMode == helpers.SCHEMA_ONLY {
		log.Println("Starting schema only migration")
		sessionState.Conv.Audit.MigrationType = migration.MigrationData_SCHEMA_ONLY.Enum()
		go cmd.MigrateDatabase(ctx, targetProfile, sourceProfile, dbName, &ioHelper, &cmd.SchemaCmd{}, sessionState.Conv, &sessionState.Error)
	} else if details.MigrationMode == helpers.DATA_ONLY {
		dataCmd := &cmd.DataCmd{
			SkipForeignKeys: details.SkipForeignKeys,
			WriteLimit:      cmd.DefaultWritersLimit,
		}
		log.Println("Starting data only migration")
		sessionState.Conv.Audit.MigrationType = migration.MigrationData_DATA_ONLY.Enum()
		go cmd.MigrateDatabase(ctx, targetProfile, sourceProfile, dbName, &ioHelper, dataCmd, sessionState.Conv, &sessionState.Error)
	} else {
		schemaAndDataCmd := &cmd.SchemaAndDataCmd{
			SkipForeignKeys: details.SkipForeignKeys,
			WriteLimit:      cmd.DefaultWritersLimit,
		}
		log.Println("Starting schema and data migration")
		sessionState.Conv.Audit.MigrationType = migration.MigrationData_SCHEMA_AND_DATA.Enum()
		go cmd.MigrateDatabase(ctx, targetProfile, sourceProfile, dbName, &ioHelper, schemaAndDataCmd, sessionState.Conv, &sessionState.Error)
	}
	w.WriteHeader(http.StatusOK)
	log.Println("migration completed", "method", r.Method, "path", r.URL.Path, "remoteaddr", r.RemoteAddr)
}

func getGeneratedResources(w http.ResponseWriter, r *http.Request) {
	var generatedResources GeneratedResources
	sessionState := session.GetSessionState()
	generatedResources.DatabaseName = sessionState.SpannerDatabaseName
	generatedResources.DatabaseUrl = fmt.Sprintf("https://pantheon.corp.google.com/spanner/instances/%v/databases/%v/details/tables?project=%v", sessionState.SpannerInstanceID, sessionState.SpannerDatabaseName, sessionState.GCPProjectID)
	generatedResources.BucketName = sessionState.Bucket + sessionState.RootPath
	generatedResources.BucketUrl = fmt.Sprintf("https://pantheon.corp.google.com/storage/browser/%v", sessionState.Bucket+sessionState.RootPath)
	generatedResources.ShardToDataflowMap = make(map[string]ResourceDetails)
	generatedResources.ShardToDatastreamMap = make(map[string]ResourceDetails)
	if sessionState.Conv.Audit.StreamingStats.DataStreamName != "" {
		generatedResources.DataStreamJobName = sessionState.Conv.Audit.StreamingStats.DataStreamName
		generatedResources.DataStreamJobUrl = fmt.Sprintf("https://pantheon.corp.google.com/datastream/streams/locations/%v/instances/%v?project=%v", sessionState.Region, sessionState.Conv.Audit.StreamingStats.DataStreamName, sessionState.GCPProjectID)
	}
	if sessionState.Conv.Audit.StreamingStats.DataflowJobId != "" {
		generatedResources.DataflowJobName = sessionState.Conv.Audit.StreamingStats.DataflowJobId
		generatedResources.DataflowJobUrl = fmt.Sprintf("https://pantheon.corp.google.com/dataflow/jobs/%v/%v?project=%v", sessionState.Region, sessionState.Conv.Audit.StreamingStats.DataflowJobId, sessionState.GCPProjectID)
	}
	for shardId, dsName := range sessionState.Conv.Audit.StreamingStats.ShardToDataStreamNameMap {
		url := fmt.Sprintf("https://pantheon.corp.google.com/datastream/streams/locations/%v/instances/%v?project=%v", sessionState.Region, dsName, sessionState.GCPProjectID)
		resourceDetails := ResourceDetails{JobName: dsName, JobUrl: url}
		generatedResources.ShardToDatastreamMap[shardId] = resourceDetails
	}
	for shardId, dfId := range sessionState.Conv.Audit.StreamingStats.ShardToDataflowJobMap {
		url := fmt.Sprintf("https://pantheon.corp.google.com/dataflow/jobs/%v/%v?project=%v", sessionState.Region, dfId, sessionState.GCPProjectID)
		resourceDetails := ResourceDetails{JobName: dfId, JobUrl: url}
		generatedResources.ShardToDataflowMap[shardId] = resourceDetails
	}
	w.WriteHeader(http.StatusOK)
	json.NewEncoder(w).Encode(generatedResources)
}

func getSourceAndTargetProfiles(sessionState *session.SessionState, details migrationDetails) (profiles.SourceProfile, profiles.TargetProfile, utils.IOStreams, string, error) {
	var (
		sourceProfileString string
		err                 error
	)
	sourceDBConnectionDetails := sessionState.SourceDBConnDetails
	if sourceDBConnectionDetails.ConnectionType == helpers.DUMP_MODE {
		sourceProfileString = fmt.Sprintf("file=%v,format=dump", sourceDBConnectionDetails.Path)
	} else if details.IsSharded {
		sourceProfileString, err = getSourceProfileStringForShardedMigrations(sessionState, details)
		if err != nil {
			return profiles.SourceProfile{}, profiles.TargetProfile{}, utils.IOStreams{}, "", fmt.Errorf("error while creating config to initiate sharded migration:%v", err)
		}
	} else {
		sourceProfileString = fmt.Sprintf("host=%v,port=%v,user=%v,password=%v,dbName=%v",
			sourceDBConnectionDetails.Host, sourceDBConnectionDetails.Port, sourceDBConnectionDetails.User,
			sourceDBConnectionDetails.Password, sessionState.DbName)
	}

	sessionState.SpannerDatabaseName = details.TargetDetails.TargetDB
	targetProfileString := fmt.Sprintf("project=%v,instance=%v,dbName=%v,dialect=%v", sessionState.GCPProjectID, sessionState.SpannerInstanceID, details.TargetDetails.TargetDB, sessionState.Dialect)
	if details.MigrationType == helpers.LOW_DOWNTIME_MIGRATION && !details.IsSharded {
		fileName := sessionState.Conv.Audit.MigrationRequestId + "-streaming.json"
		sessionState.Bucket, sessionState.RootPath, err = profile.GetBucket(sessionState.GCPProjectID, sessionState.Region, details.TargetDetails.TargetConnectionProfileName)
		if err != nil {
			return profiles.SourceProfile{}, profiles.TargetProfile{}, utils.IOStreams{}, "", fmt.Errorf("error while getting target bucket: %v", err)
		}
		err = createStreamingCfgFile(sessionState, details.TargetDetails, details.DataflowConfig, fileName)
		if err != nil {
			return profiles.SourceProfile{}, profiles.TargetProfile{}, utils.IOStreams{}, "", fmt.Errorf("error while creating streaming config file: %v", err)
		}
		sourceProfileString = sourceProfileString + fmt.Sprintf(",streamingCfg=%v", fileName)
	} else {
		sessionState.Conv.Audit.MigrationRequestId = "HB-" + uuid.New().String()
		sessionState.Bucket = strings.ToLower(sessionState.Conv.Audit.MigrationRequestId)
		sessionState.RootPath = "/"
	}
	source, err := helpers.GetSourceDatabaseFromDriver(sessionState.Driver)
	if err != nil {
		return profiles.SourceProfile{}, profiles.TargetProfile{}, utils.IOStreams{}, "", fmt.Errorf("error while getting source database: %v", err)
	}
	sourceProfile, targetProfile, ioHelper, dbName, err := cmd.PrepareMigrationPrerequisites(sourceProfileString, targetProfileString, source)
	if err != nil && sourceDBConnectionDetails.ConnectionType != helpers.SESSION_FILE_MODE {
		return profiles.SourceProfile{}, profiles.TargetProfile{}, utils.IOStreams{}, "", fmt.Errorf("error while preparing prerequisites for migration: %v", err)
	}
	sourceProfile.Driver = sessionState.Driver
	if details.MigrationType == helpers.LOW_DOWNTIME_MIGRATION {
		sourceProfile.Config.ConfigType = constants.DATAFLOW_MIGRATION
	}
	return sourceProfile, targetProfile, ioHelper, dbName, nil
}

func getSourceProfileStringForShardedMigrations(sessionState *session.SessionState, details migrationDetails) (string, error) {
	fileName := "HB-" + uuid.New().String() + "-sharding.cfg"
	if details.MigrationType != helpers.LOW_DOWNTIME_MIGRATION {
		err := createConfigFileForShardedBulkMigration(sessionState, details, fileName)
		if err != nil {
			return "", err
		}
		return fmt.Sprintf("config=%v", fileName), nil
	} else if details.MigrationType == helpers.LOW_DOWNTIME_MIGRATION {
		err := createConfigFileForShardedDataflowMigration(sessionState, details, fileName)
		if err != nil {
			return "", err
		}
		return fmt.Sprintf("config=%v", fileName), nil
	} else {
		return "", fmt.Errorf("this migration type is not implemented yet")
	}

}

func createConfigFileForShardedDataflowMigration(sessionState *session.SessionState, details migrationDetails, fileName string) error {
	sourceProfileConfig := sessionState.SourceProfileConfig
	//Set the TmpDir from the sessionState bucket which is derived from the target connection profile
	for _, dataShard := range sourceProfileConfig.ShardConfigurationDataflow.DataShards {
		bucket, rootPath, err := profile.GetBucket(sessionState.GCPProjectID, sessionState.Region, dataShard.DstConnectionProfile.Name)
		if err != nil {
			return fmt.Errorf("error while getting target bucket: %v", err)
		}
		dataShard.TmpDir = "gs://" + bucket + rootPath
	}
	file, err := json.MarshalIndent(sourceProfileConfig, "", " ")
	if err != nil {
		return fmt.Errorf("error while marshalling json: %v", err)
	}
	err = ioutil.WriteFile(fileName, file, 0644)
	if err != nil {
		return fmt.Errorf("error while writing json to file: %v", err)
	}
	return nil
}

func createConfigFileForShardedBulkMigration(sessionState *session.SessionState, details migrationDetails, fileName string) error {
	sourceProfileConfig := profiles.SourceProfileConfig{
		ConfigType: constants.BULK_MIGRATION,
		ShardConfigurationBulk: profiles.ShardConfigurationBulk{
			SchemaSource: profiles.DirectConnectionConfig{
				Host:     sessionState.SourceDBConnDetails.Host,
				User:     sessionState.SourceDBConnDetails.User,
				Password: sessionState.SourceDBConnDetails.Password,
				Port:     sessionState.SourceDBConnDetails.Port,
				DbName:   sessionState.DbName,
			},
			DataShards: sessionState.ShardedDbConnDetails,
		},
	}
	file, err := json.MarshalIndent(sourceProfileConfig, "", " ")
	if err != nil {
		return fmt.Errorf("error while marshalling json: %v", err)
	}

	err = ioutil.WriteFile(fileName, file, 0644)
	if err != nil {
		return fmt.Errorf("error while writing json to file: %v", err)
	}
	return nil
}

func writeSessionFile(sessionState *session.SessionState) error {

	err := utils.CreateGCSBucket(sessionState.Bucket, sessionState.GCPProjectID)
	if err != nil {
		return fmt.Errorf("error while creating bucket: %v", err)
	}

	convJSON, err := json.MarshalIndent(sessionState.Conv, "", " ")
	if err != nil {
		return fmt.Errorf("can't encode session state to JSON: %v", err)
	}
	err = utils.WriteToGCS("gs://"+sessionState.Bucket+sessionState.RootPath, "session.json", string(convJSON))
	if err != nil {
		return fmt.Errorf("error while writing to GCS: %v", err)
	}
	return nil
}

func createStreamingCfgFile(sessionState *session.SessionState, targetDetails targetDetails, dataflowConfig dataflowConfig, fileName string) error {
	data := StreamingCfg{
		DatastreamCfg: DatastreamCfg{
			StreamId:          "",
			StreamLocation:    sessionState.Region,
			StreamDisplayName: "",
			SourceConnectionConfig: ConnectionConfig{
				Name:     targetDetails.SourceConnectionProfileName,
				Location: sessionState.Region,
			},
			TargetConnectionConfig: ConnectionConfig{
				Name:     targetDetails.TargetConnectionProfileName,
				Location: sessionState.Region,
			},
		},
		DataflowCfg: DataflowCfg{
			JobName:       "",
			Location:      sessionState.Region,
			Network:       dataflowConfig.Network,
			Subnetwork:    dataflowConfig.Subnetwork,
			HostProjectId: dataflowConfig.HostProjectId,
		},
		TmpDir: "gs://" + sessionState.Bucket + sessionState.RootPath,
	}

	databaseType, _ := helpers.GetSourceDatabaseFromDriver(sessionState.Driver)
	if databaseType == constants.POSTGRES {
		data.DatastreamCfg.Properties = fmt.Sprintf("replicationSlot=%v,publication=%v", targetDetails.ReplicationSlot, targetDetails.Publication)
	}
	file, err := json.MarshalIndent(data, "", " ")
	if err != nil {
		return fmt.Errorf("error while marshalling json: %v", err)
	}

	err = ioutil.WriteFile(fileName, file, 0644)
	if err != nil {
		return fmt.Errorf("error while writing json to file: %v", err)
	}
	return nil
}

func updateIndexes(w http.ResponseWriter, r *http.Request) {
	table := r.FormValue("table")
	reqBody, err := ioutil.ReadAll(r.Body)
	if err != nil {
		http.Error(w, fmt.Sprintf("Body Read Error : %v", err), http.StatusInternalServerError)
	}

	newIndexes := []ddl.CreateIndex{}
	if err = json.Unmarshal(reqBody, &newIndexes); err != nil {
		http.Error(w, fmt.Sprintf("Request Body parse error : %v", err), http.StatusBadRequest)
		return
	}

	list := []int{}
	for i := 0; i < len(newIndexes); i++ {
		for j := 0; j < len(newIndexes[i].Keys); j++ {
			list = append(list, newIndexes[i].Keys[j].Order)
		}
	}

	if utilities.DuplicateInArray(list) != -1 {
		http.Error(w, fmt.Sprintf("Two Index columns can not have same order"), http.StatusBadRequest)
		return
	}

	sessionState := session.GetSessionState()
	sp := sessionState.Conv.SpSchema[table]

	st := sessionState.Conv.SrcSchema[table]

	for i, ind := range sp.Indexes {

		if ind.TableId == newIndexes[0].TableId && ind.Id == newIndexes[0].Id {

			index.RemoveIndexIssues(table, sp.Indexes[i])

			sp.Indexes[i].Keys = newIndexes[0].Keys
			sp.Indexes[i].Name = newIndexes[0].Name
			sp.Indexes[i].TableId = newIndexes[0].TableId
			sp.Indexes[i].Unique = newIndexes[0].Unique
			sp.Indexes[i].Id = newIndexes[0].Id

			break
		}
	}

	for i, spIndex := range sp.Indexes {

		for j, srcIndex := range st.Indexes {

			for k, spIndexKey := range spIndex.Keys {

				for l, srcIndexKey := range srcIndex.Keys {

					if srcIndexKey.ColId == spIndexKey.ColId {

						st.Indexes[j].Keys[l].Order = sp.Indexes[i].Keys[k].Order
					}

				}
			}

		}
	}

	sessionState.Conv.SpSchema[table] = sp

	sessionState.Conv.SrcSchema[table] = st

	session.UpdateSessionFile()

	convm := session.ConvWithMetadata{
		SessionMetadata: sessionState.SessionMetadata,
		Conv:            *sessionState.Conv,
	}
	w.WriteHeader(http.StatusOK)
	json.NewEncoder(w).Encode(convm)
}

func dropSecondaryIndex(w http.ResponseWriter, r *http.Request) {
	sessionState := session.GetSessionState()

	table := r.FormValue("table")
	reqBody, err := ioutil.ReadAll(r.Body)
	if err != nil {
		http.Error(w, fmt.Sprintf("Body Read Error : %v", err), http.StatusInternalServerError)
	}

	var dropDetail struct{ Id string }
	if err = json.Unmarshal(reqBody, &dropDetail); err != nil {
		http.Error(w, fmt.Sprintf("Request Body parse error : %v", err), http.StatusBadRequest)
		return
	}
	if sessionState.Conv == nil || sessionState.Driver == "" {
		http.Error(w, fmt.Sprintf("Schema is not converted or Driver is not configured properly. Please retry converting the database to Spanner."), http.StatusNotFound)
		return
	}

	if table == "" || dropDetail.Id == "" {
		http.Error(w, fmt.Sprintf("Table name or position is empty"), http.StatusBadRequest)
	}
	err = dropSecondaryIndexHelper(table, dropDetail.Id)
	if err != nil {
		http.Error(w, fmt.Sprintf("%v", err), http.StatusBadRequest)
		return
	}

	// To set enabled value to false for the rule associated with the dropped index.
	indexId := dropDetail.Id
	for i, rule := range sessionState.Conv.Rules {
		if rule.Type == constants.AddIndex {
			d, err := json.Marshal(rule.Data)
			if err != nil {
				http.Error(w, "Invalid rule data", http.StatusInternalServerError)
				return
			}
			var index ddl.CreateIndex
			err = json.Unmarshal(d, &index)
			if err != nil {
				http.Error(w, "Invalid rule data", http.StatusInternalServerError)
				return
			}
			if index.Id == indexId {
				sessionState.Conv.Rules[i].Enabled = false
				break
			}
		}
	}

	convm := session.ConvWithMetadata{
		SessionMetadata: sessionState.SessionMetadata,
		Conv:            *sessionState.Conv,
	}
	w.WriteHeader(http.StatusOK)
	json.NewEncoder(w).Encode(convm)
}

func dropSecondaryIndexHelper(tableId, idxId string) error {
	if tableId == "" || idxId == "" {
		return fmt.Errorf("Table id or index id is empty")
	}
	sessionState := session.GetSessionState()
	sp := sessionState.Conv.SpSchema[tableId]
	position := -1
	for i, index := range sp.Indexes {
		if idxId == index.Id {
			position = i
			break
		}
	}
	if position < 0 || position >= len(sp.Indexes) {
		return fmt.Errorf("No secondary index found at position %d", position)
	}

	usedNames := sessionState.Conv.UsedNames
	delete(usedNames, strings.ToLower(sp.Indexes[position].Name))
	index.RemoveIndexIssues(tableId, sp.Indexes[position])

	sp.Indexes = utilities.RemoveSecondaryIndex(sp.Indexes, position)
	sessionState.Conv.SpSchema[tableId] = sp
	session.UpdateSessionFile()
	return nil
}

func uploadFile(w http.ResponseWriter, r *http.Request) {

	r.ParseMultipartForm(10 << 20)
	// FormFile returns the first file for the given key `myFile`
	// it also returns the FileHeader so we can get the Filename,
	// the Header and the size of the file
	file, handlers, err := r.FormFile("myFile")
	if err != nil {
		http.Error(w, fmt.Sprintf("error retrieving the file"), http.StatusBadRequest)
		return
	}
	defer file.Close()

	// Remove the existing files
	err = os.RemoveAll("upload-file/")
	if err != nil {
		http.Error(w, fmt.Sprintf("error removing existing files"), http.StatusBadRequest)
		return
	}

	err = os.MkdirAll("upload-file", os.ModePerm)
	if err != nil {
		http.Error(w, fmt.Sprintf("error while creating directory"), http.StatusBadRequest)
		return
	}

	f, err := os.Create("upload-file/" + handlers.Filename)
	if err != nil {
		http.Error(w, fmt.Sprintf("not able to create file"), http.StatusBadRequest)
		return
	}

	// read all of the contents of our uploaded file into a byte array
	fileBytes, err := ioutil.ReadAll(file)
	if err != nil {
		http.Error(w, fmt.Sprintf("error reading the file"), http.StatusBadRequest)
		return
	}
	if _, err := f.Write(fileBytes); err != nil {
		http.Error(w, fmt.Sprintf("error writing the file"), http.StatusBadRequest)
		return
	}
	w.WriteHeader(http.StatusOK)
	json.NewEncoder(w).Encode("file uploaded successfully")
}

// rollback is used to get previous state of conversion in case
// some unexpected error occurs during update operations.
func rollback(err error) error {
	sessionState := session.GetSessionState()

	if sessionState.SessionFile == "" {
		return fmt.Errorf("encountered error %w. rollback failed because we don't have a session file", err)
	}
	sessionState.Conv = internal.MakeConv()
	sessionState.Conv.SpDialect = constants.DIALECT_GOOGLESQL
	err2 := conversion.ReadSessionFile(sessionState.Conv, sessionState.SessionFile)
	if err2 != nil {
		return fmt.Errorf("encountered error %w. rollback failed: %v", err, err2)
	}
	return err
}

func checkPrimaryKeyPrefix(tableId string, refTableId string, fk ddl.Foreignkey, tableInterleaveStatus *TableInterleaveStatus) bool {

	sessionState := session.GetSessionState()
	childTable := sessionState.Conv.SpSchema[tableId]
	parentTable := sessionState.Conv.SpSchema[refTableId]
	childPks := sessionState.Conv.SpSchema[tableId].PrimaryKeys
	parentPks := sessionState.Conv.SpSchema[refTableId].PrimaryKeys

	parentIndex := utilities.GetPrimaryKeyIndexFromOrder(parentPks, 1)
	if parentIndex == -1 {
		return false
	}
	parentFirstOrderPkColId := parentPks[parentIndex].ColId
	possibleInterleave := false
	for _, colId := range fk.ReferColumnIds {
		if parentFirstOrderPkColId == colId {
			possibleInterleave = true
		}
	}
	if !possibleInterleave {
		removeInterleaveSuggestions(fk.ColIds, tableId)
		return false
	}

	childPkColIds := []string{}
	for _, k := range childPks {
		childPkColIds = append(childPkColIds, k.ColId)
	}

	interleaved := []ddl.IndexKey{}

	for i := 0; i < len(parentPks); i++ {

		for j := 0; j < len(childPks); j++ {

			for k := 0; k < len(fk.ReferColumnIds); k++ {

				if childTable.ColDefs[fk.ColIds[k]].Name == parentTable.ColDefs[fk.ReferColumnIds[k]].Name &&
					parentTable.ColDefs[parentPks[i].ColId].Name == childTable.ColDefs[childPks[j].ColId].Name &&
					parentTable.ColDefs[parentPks[i].ColId].T.Name == childTable.ColDefs[childPks[j].ColId].T.Name &&
					parentTable.ColDefs[parentPks[i].ColId].T.Len == childTable.ColDefs[childPks[j].ColId].T.Len &&
					parentTable.ColDefs[parentPks[i].ColId].Name == parentTable.ColDefs[fk.ReferColumnIds[k]].Name &&
					childTable.ColDefs[childPks[j].ColId].Name == parentTable.ColDefs[fk.ReferColumnIds[k]].Name {

					interleaved = append(interleaved, parentPks[i])
				}
			}

		}

	}

	diff := []ddl.IndexKey{}

	if len(interleaved) == 0 {

		for i := 0; i < len(parentPks); i++ {

			for j := 0; j < len(childPks); j++ {

				if parentTable.ColDefs[parentPks[i].ColId].Name != childTable.ColDefs[childPks[j].ColId].Name {

					diff = append(diff, parentPks[i])
				}

			}
		}

	}

	canInterleavedOnAdd := []string{}
	canInterleavedOnRename := []string{}

	fkReferColNames := []string{}
	childPkColNames := []string{}
	for _, colId := range fk.ReferColumnIds {
		fkReferColNames = append(fkReferColNames, parentTable.ColDefs[colId].Name)
	}
	for _, colId := range childPkColIds {
		childPkColNames = append(childPkColNames, childTable.ColDefs[colId].Name)
	}

	for i := 0; i < len(diff); i++ {

		parentColIndex := utilities.IsColumnPresent(fkReferColNames, parentTable.ColDefs[diff[i].ColId].Name)
		if parentColIndex == -1 {
			continue
		}
		childColIndex := utilities.IsColumnPresent(childPkColNames, childTable.ColDefs[fk.ColIds[parentColIndex]].Name)
		if childColIndex == -1 {
			canInterleavedOnAdd = append(canInterleavedOnAdd, fk.ColIds[parentColIndex])
		} else {
			canInterleavedOnRename = append(canInterleavedOnRename, fk.ColIds[parentColIndex])
		}
	}

	if parentTable.ColDefs[parentPks[0].ColId].Name == childTable.ColDefs[childPks[0].ColId].Name &&
		parentTable.ColDefs[parentPks[0].ColId].T.Len != childTable.ColDefs[childPks[0].ColId].T.Len {
		updateInterleaveSuggestion([]string{childPks[0].ColId}, tableId, internal.InterleavedChangeColumnSize)
	} else if len(canInterleavedOnRename) > 0 {
		updateInterleaveSuggestion(canInterleavedOnRename, tableId, internal.InterleavedRenameColumn)
	} else if len(canInterleavedOnAdd) > 0 {
		updateInterleaveSuggestion(canInterleavedOnAdd, tableId, internal.InterleavedAddColumn)
	}

	if len(interleaved) > 0 {
		return true
	}

	return false
}

func updateInterleaveSuggestion(colIds []string, tableId string, issue internal.SchemaIssue) {
	for i := 0; i < len(colIds); i++ {

		sessionState := session.GetSessionState()

		schemaissue := []internal.SchemaIssue{}

		schemaissue = sessionState.Conv.SchemaIssues[tableId].ColumnLevelIssues[colIds[i]]

		schemaissue = utilities.RemoveSchemaIssue(schemaissue, internal.InterleavedOrder)
		schemaissue = utilities.RemoveSchemaIssue(schemaissue, internal.InterleavedNotInOrder)
		schemaissue = utilities.RemoveSchemaIssue(schemaissue, internal.InterleavedAddColumn)
		schemaissue = utilities.RemoveSchemaIssue(schemaissue, internal.InterleavedRenameColumn)
		schemaissue = utilities.RemoveSchemaIssue(schemaissue, internal.InterleavedChangeColumnSize)

		schemaissue = append(schemaissue, issue)

		if sessionState.Conv.SchemaIssues[tableId].ColumnLevelIssues == nil {

			s := map[string][]internal.SchemaIssue{
				colIds[i]: schemaissue,
			}
			sessionState.Conv.SchemaIssues[tableId] = internal.TableIssues{
				ColumnLevelIssues: s,
			}
		} else {
			sessionState.Conv.SchemaIssues[tableId].ColumnLevelIssues[colIds[i]] = schemaissue
		}
	}
}

func removeInterleaveSuggestions(colIds []string, tableId string) {
	for i := 0; i < len(colIds); i++ {

		sessionState := session.GetSessionState()

		schemaissue := []internal.SchemaIssue{}

		schemaissue = sessionState.Conv.SchemaIssues[tableId].ColumnLevelIssues[colIds[i]]

		if len(schemaissue) == 0 {
			continue
		}

		schemaissue = utilities.RemoveSchemaIssue(schemaissue, internal.InterleavedOrder)
		schemaissue = utilities.RemoveSchemaIssue(schemaissue, internal.InterleavedNotInOrder)
		schemaissue = utilities.RemoveSchemaIssue(schemaissue, internal.InterleavedAddColumn)
		schemaissue = utilities.RemoveSchemaIssue(schemaissue, internal.InterleavedRenameColumn)
		schemaissue = utilities.RemoveSchemaIssue(schemaissue, internal.InterleavedChangeColumnSize)

		if sessionState.Conv.SchemaIssues[tableId].ColumnLevelIssues == nil {

			s := map[string][]internal.SchemaIssue{
				colIds[i]: schemaissue,
			}
			sessionState.Conv.SchemaIssues[tableId] = internal.TableIssues{
				ColumnLevelIssues: s,
			}
		} else {
			sessionState.Conv.SchemaIssues[tableId].ColumnLevelIssues[colIds[i]] = schemaissue
		}

	}
}

// SessionState stores information for the current migration session.
type SessionState struct {
	sourceDB    *sql.DB        // Connection to source database in case of direct connection
	dbName      string         // Name of source database
	driver      string         // Name of HarbourBridge driver in use
	conv        *internal.Conv // Current conversion state
	sessionFile string         // Path to session file
}

// Type and issue.
type typeIssue struct {
	T        string
	Brief    string
	DisplayT string
}

type ResourceDetails struct {
	JobName string `json:"JobName"`
	JobUrl  string `json:"JobUrl"`
}
type GeneratedResources struct {
	DatabaseName string `json:"DatabaseName"`
	DatabaseUrl  string `json:"DatabaseUrl"`
	BucketName   string `json:"BucketName"`
	BucketUrl    string `json:"BucketUrl"`
	//Used for single instance migration flow
	DataStreamJobName string `json:"DataStreamJobName"`
	DataStreamJobUrl  string `json:"DataStreamJobUrl"`
	DataflowJobName   string `json:"DataflowJobName"`
	DataflowJobUrl    string `json:"DataflowJobUrl"`
	//Used for sharded migration flow
	ShardToDatastreamMap map[string]ResourceDetails `json:"ShardToDatastreamMap"`
	ShardToDataflowMap   map[string]ResourceDetails `json:"ShardToDataflowMap"`
}

func addTypeToList(convertedType string, spType string, issues []internal.SchemaIssue, l []typeIssue) []typeIssue {
	if convertedType == spType {
		if len(issues) > 0 {
			var briefs []string
			for _, issue := range issues {
				briefs = append(briefs, reports.IssueDB[issue].Brief)
			}
			l = append(l, typeIssue{T: spType, Brief: fmt.Sprintf(strings.Join(briefs, ", "))})
		} else {
			l = append(l, typeIssue{T: spType})
		}
	}
	return l
}

func initializeTypeMap() {
	sessionState := session.GetSessionState()
	var toddl common.ToDdl

	// Initialize mysqlTypeMap.
	toddl = mysql.InfoSchemaImpl{}.GetToDdl()
	for _, srcTypeName := range []string{"bool", "boolean", "varchar", "char", "text", "tinytext", "mediumtext", "longtext", "set", "enum", "json", "bit", "binary", "varbinary", "blob", "tinyblob", "mediumblob", "longblob", "tinyint", "smallint", "mediumint", "int", "integer", "bigint", "double", "float", "numeric", "decimal", "date", "datetime", "timestamp", "time", "year", "geometrycollection", "multipoint", "multilinestring", "multipolygon", "point", "linestring", "polygon", "geometry"} {
		var l []typeIssue
		for _, spType := range []string{ddl.Bool, ddl.Bytes, ddl.Date, ddl.Float64, ddl.Int64, ddl.String, ddl.Timestamp, ddl.Numeric, ddl.JSON} {
			srcType := schema.MakeType()
			srcType.Name = srcTypeName
			ty, issues := toddl.ToSpannerType(sessionState.Conv, spType, srcType)
			l = addTypeToList(ty.Name, spType, issues, l)
		}
		if srcTypeName == "tinyint" {
			l = append(l, typeIssue{T: ddl.Bool, Brief: "Only tinyint(1) can be converted to BOOL, for any other mods it will be converted to INT64"})
		}
		mysqlTypeMap[srcTypeName] = l
	}
	// Initialize postgresTypeMap.
	toddl = postgres.InfoSchemaImpl{}.GetToDdl()
	for _, srcTypeName := range []string{"bool", "boolean", "bigserial", "bpchar", "character", "bytea", "date", "float8", "double precision", "float4", "real", "int8", "bigint", "int4", "integer", "int2", "smallint", "numeric", "serial", "text", "timestamptz", "timestamp with time zone", "timestamp", "timestamp without time zone", "varchar", "character varying"} {
		var l []typeIssue
		for _, spType := range []string{ddl.Bool, ddl.Bytes, ddl.Date, ddl.Float64, ddl.Int64, ddl.String, ddl.Timestamp, ddl.Numeric, ddl.JSON} {
			srcType := schema.MakeType()
			srcType.Name = srcTypeName
			ty, issues := toddl.ToSpannerType(sessionState.Conv, spType, srcType)
			l = addTypeToList(ty.Name, spType, issues, l)
		}
		postgresTypeMap[srcTypeName] = l
	}

	// Initialize sqlserverTypeMap.
	toddl = sqlserver.InfoSchemaImpl{}.GetToDdl()
	for _, srcTypeName := range []string{"int", "tinyint", "smallint", "bigint", "bit", "float", "real", "numeric", "decimal", "money", "smallmoney", "char", "nchar", "varchar", "nvarchar", "text", "ntext", "date", "datetime", "datetime2", "smalldatetime", "datetimeoffset", "time", "timestamp", "rowversion", "binary", "varbinary", "image", "xml", "geography", "geometry", "uniqueidentifier", "sql_variant", "hierarchyid"} {
		var l []typeIssue
		for _, spType := range []string{ddl.Bool, ddl.Bytes, ddl.Date, ddl.Float64, ddl.Int64, ddl.String, ddl.Timestamp, ddl.Numeric, ddl.JSON} {
			srcType := schema.MakeType()
			srcType.Name = srcTypeName
			ty, issues := toddl.ToSpannerType(sessionState.Conv, spType, srcType)
			l = addTypeToList(ty.Name, spType, issues, l)
		}
		sqlserverTypeMap[srcTypeName] = l
	}

	// Initialize oracleTypeMap.
	toddl = oracle.InfoSchemaImpl{}.GetToDdl()
	for _, srcTypeName := range []string{"NUMBER", "BFILE", "BLOB", "CHAR", "CLOB", "DATE", "BINARY_DOUBLE", "BINARY_FLOAT", "FLOAT", "LONG", "RAW", "LONG RAW", "NCHAR", "NVARCHAR2", "VARCHAR", "VARCHAR2", "NCLOB", "ROWID", "UROWID", "XMLTYPE", "TIMESTAMP", "INTERVAL", "SDO_GEOMETRY"} {
		var l []typeIssue
		for _, spType := range []string{ddl.Bool, ddl.Bytes, ddl.Date, ddl.Float64, ddl.Int64, ddl.String, ddl.Timestamp, ddl.Numeric, ddl.JSON} {
			srcType := schema.MakeType()
			srcType.Name = srcTypeName
			ty, issues := toddl.ToSpannerType(sessionState.Conv, spType, srcType)
			l = addTypeToList(ty.Name, spType, issues, l)
		}
		oracleTypeMap[srcTypeName] = l
	}
}

func init() {
	sessionState := session.GetSessionState()
	utilities.InitObjectId()
	sessionState.Conv = internal.MakeConv()
	config := config.TryInitializeSpannerConfig()
	session.SetSessionStorageConnectionState(config.GCPProjectID, config.SpannerInstanceID)
}

// App connects to the web app v2.
func App(logLevel string, open bool, port int) error {
	err := logger.InitializeLogger(logLevel)
	if err != nil {
		return fmt.Errorf("error initialising webapp, did you specify a valid log-level? [DEBUG, INFO]")
	}
	addr := fmt.Sprintf(":%s", strconv.Itoa(port))
	router := getRoutes()
	fmt.Println("Starting Harbourbridge UI at:", fmt.Sprintf("http://localhost%s", addr))
	if open {
		browser.OpenURL(fmt.Sprintf("http://localhost%s", addr))
	}
	return http.ListenAndServe(addr, handlers.CORS(handlers.AllowedHeaders([]string{"X-Requested-With", "Content-Type", "Authorization"}), handlers.AllowedMethods([]string{"GET", "POST", "PUT", "HEAD", "OPTIONS"}), handlers.AllowedOrigins([]string{"*"}))(router))
}<|MERGE_RESOLUTION|>--- conflicted
+++ resolved
@@ -1486,7 +1486,6 @@
 func restoreTable(w http.ResponseWriter, r *http.Request) {
 	tableId := r.FormValue("table")
 	convm := restoreTableHelper(w, tableId)
-<<<<<<< HEAD
 	w.WriteHeader(http.StatusOK)
 	json.NewEncoder(w).Encode(convm)
 }
@@ -1507,35 +1506,10 @@
 	for _, tableId := range tables.TableList {
 		convm = dropTableHelper(w, tableId)
 	}
-=======
->>>>>>> a0181e63
 	w.WriteHeader(http.StatusOK)
 	json.NewEncoder(w).Encode(convm)
 }
 
-<<<<<<< HEAD
-=======
-func dropTables(w http.ResponseWriter, r *http.Request) {
-	reqBody, err := ioutil.ReadAll(r.Body)
-	if err != nil {
-		http.Error(w, fmt.Sprintf("Body Read Error : %v", err), http.StatusInternalServerError)
-		return
-	}
-	var tables internal.Tables
-	err = json.Unmarshal(reqBody, &tables)
-	if err != nil {
-		http.Error(w, fmt.Sprintf("Request Body parse error : %v", err), http.StatusBadRequest)
-		return
-	}
-	var convm session.ConvWithMetadata
-	for _, tableId := range tables.TableList {
-		convm = dropTableHelper(w, tableId)
-	}
-	w.WriteHeader(http.StatusOK)
-	json.NewEncoder(w).Encode(convm)
-}
-
->>>>>>> a0181e63
 func dropTableHelper(w http.ResponseWriter, tableId string) session.ConvWithMetadata {
 	sessionState := session.GetSessionState()
 	if sessionState.Conv == nil || sessionState.Driver == "" {
