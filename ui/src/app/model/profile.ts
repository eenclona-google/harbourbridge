--- conflicted
+++ resolved
@@ -24,18 +24,6 @@
     SourceDatabaseType: string
 }
 
-<<<<<<< HEAD
-export interface IDataflowConfig{
-    Network: string
-    Subnetwork: string
-    HostProjectId: string
-}
-
-export interface IDataprocConfig{
-    Subnetwork: string
-    Hostname: string
-    Port: string
-=======
 export interface IShardedDataflowMigration {
     IsSource: boolean
     SourceDatabaseType: string
@@ -84,5 +72,10 @@
 export interface IMigrationProfile {
     configType: string
     shardConfigurationDataflow: IShardConfigurationDataflow
->>>>>>> 53d1bd97
+}
+
+export interface IDataprocConfig{
+    Subnetwork: string
+    Hostname: string
+    Port: string
 }