--- conflicted
+++ resolved
@@ -483,14 +483,10 @@
   }
 
   setShardIdColumn() {
-<<<<<<< HEAD
-    this.shardIdCol = this.conv.SpSchema[this.currentObject!.id].ShardIdColumn
-=======
     if (this.conv.SpSchema[this.currentObject!.id] !== undefined) {
       this.shardIdCol = this.conv.SpSchema[this.currentObject!.id].ShardIdColumn
     }
     
->>>>>>> a0181e63
   }
 
   getAssociatedIndexs(colId: string) {
