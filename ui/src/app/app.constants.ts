--- conflicted
+++ resolved
@@ -114,13 +114,6 @@
   IsDataflowConfigSet: 'isDataflowConfigSet',
 }
 
-<<<<<<< HEAD
-export const Dataproc = {
-  Subnetwork: 'subnetwork',
-  Hostname: 'hostname',
-  Port: 'port',
-  IsDataprocConfigSet: 'isDataprocConfigSet',
-=======
 export const ColLength = {
   StorageMaxLength: 9223372036854775807,
   StringMaxLength: 2621440,
@@ -131,5 +124,11 @@
 export const DataTypes = {
   GoogleStandardSQL : ['BOOL','BYTES','DATE','FLOAT64','INT64','STRING', 'TIMESTAMP', 'NUMERIC', 'JSON'],
   PostgreSQL : ['BOOL','BYTEA','DATE','FLOAT8','INT8','VARCHAR', 'TIMESTAMPTZ', 'NUMERIC', 'JSONB']
->>>>>>> 53d1bd97
+}
+
+export const Dataproc = {
+  Subnetwork: 'subnetwork',
+  Hostname: 'hostname',
+  Port: 'port',
+  IsDataprocConfigSet: 'isDataprocConfigSet',
 }